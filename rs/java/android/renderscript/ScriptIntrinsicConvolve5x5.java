--- conflicted
+++ resolved
@@ -107,11 +107,7 @@
      *             type.
      */
     public void forEach(Allocation aout) {
-<<<<<<< HEAD
-        forEach(aout, null);
-=======
         forEach(0, (Allocation) null, aout, null);
->>>>>>> 31012e2c
     }
 
     /**
@@ -123,7 +119,7 @@
      * @param opt LaunchOptions for clipping
      */
     public void forEach(Allocation aout, Script.LaunchOptions opt) {
-        forEach(0, null, aout, null, opt);
+        forEach(0, (Allocation) null, aout, null, opt);
     }
 
 
