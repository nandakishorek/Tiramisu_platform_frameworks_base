--- conflicted
+++ resolved
@@ -1928,6 +1928,17 @@
     }
 
     /**
+     * Get power mode
+     * @return power mode
+     */
+    public synchronized int getPowerMode() {
+        if (mWifiState.get() != WIFI_STATE_ENABLED && !isDriverStopped()) {
+            return -1;
+        }
+        return WifiNative.getPowerModeCommand();
+    }
+
+    /**
      * Set power mode
      * @param mode
      *     DRIVER_POWER_MODE_AUTO
@@ -2274,30 +2285,19 @@
                         modifiedBluetoothCoexistenceMode = true;
 
                         // Disable the coexistence mode
-<<<<<<< HEAD
                         setBluetoothCoexistenceMode(
                                 WifiNative.BLUETOOTH_COEXISTENCE_MODE_DISABLED);
-=======
-                        synchronized (WifiStateTracker.this) {
-                            WifiNative.setBluetoothCoexistenceModeCommand(
-                                    WifiNative.BLUETOOTH_COEXISTENCE_MODE_DISABLED);
-                        }
                     }
                     
-                    synchronized (WifiStateTracker.this) {
-                        powerMode = WifiNative.getPowerModeCommand();
-                        if (powerMode < 0) {
-                            // Handle the case where supplicant driver does not support
-                            // getPowerModeCommand.
-                            powerMode = DRIVER_POWER_MODE_AUTO;
-                        }
-                        if (powerMode != DRIVER_POWER_MODE_ACTIVE) {
-                            WifiNative.setPowerModeCommand(DRIVER_POWER_MODE_ACTIVE);
-                        }
->>>>>>> fdedc522
+                    powerMode = getPowerMode();
+                    if (powerMode < 0) {
+                      // Handle the case where supplicant driver does not support
+                      // getPowerModeCommand.
+                        powerMode = DRIVER_POWER_MODE_AUTO;
                     }
-
-                    setPowerMode(DRIVER_POWER_MODE_ACTIVE);
+                    if (powerMode != DRIVER_POWER_MODE_ACTIVE) {
+                        setPowerMode(DRIVER_POWER_MODE_ACTIVE);
+                    }
 
                     synchronized (this) {
                         // A new request is being made, so assume we will callback
@@ -2312,18 +2312,11 @@
                         Log.i(TAG, "DhcpHandler: DHCP request failed: " +
                             NetworkUtils.getDhcpError());
                     }
-<<<<<<< HEAD
-
-                    setPowerMode(DRIVER_POWER_MODE_AUTO);
-
-=======
-                    synchronized (WifiStateTracker.this) {
-                        if (powerMode != DRIVER_POWER_MODE_ACTIVE) {
-                            WifiNative.setPowerModeCommand(powerMode);
-                        }
+
+                    if (powerMode != DRIVER_POWER_MODE_ACTIVE) {
+                        setPowerMode(powerMode);
                     }
-                    
->>>>>>> fdedc522
+
                     if (modifiedBluetoothCoexistenceMode) {
                         // Set the coexistence mode back to its default value
                         setBluetoothCoexistenceMode(
