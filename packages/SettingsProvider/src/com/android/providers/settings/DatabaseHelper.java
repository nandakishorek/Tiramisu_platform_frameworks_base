/*
 * Copyright (C) 2007 The Android Open Source Project
 *
 * Licensed under the Apache License, Version 2.0 (the "License");
 * you may not use this file except in compliance with the License.
 * You may obtain a copy of the License at
 *
 *      http://www.apache.org/licenses/LICENSE-2.0
 *
 * Unless required by applicable law or agreed to in writing, software
 * distributed under the License is distributed on an "AS IS" BASIS,
 * WITHOUT WARRANTIES OR CONDITIONS OF ANY KIND, either express or implied.
 * See the License for the specific language governing permissions and
 * limitations under the License.
 */

package com.android.providers.settings;

import android.content.ComponentName;
import android.content.ContentValues;
import android.content.Context;
import android.content.Intent;
import android.content.pm.ActivityInfo;
import android.content.pm.PackageManager;
import android.content.res.Resources;
import android.database.Cursor;
import android.database.sqlite.SQLiteDatabase;
import android.database.sqlite.SQLiteOpenHelper;
import android.database.sqlite.SQLiteStatement;
import android.media.AudioManager;
import android.media.AudioService;
import android.net.ConnectivityManager;
import android.os.Environment;
import android.os.SystemProperties;
import android.provider.Settings;
import android.text.TextUtils;
import android.util.Config;
import android.util.Log;
import android.util.Xml;
import com.android.internal.util.XmlUtils;
import com.android.internal.telephony.RILConstants;

import com.android.internal.widget.LockPatternUtils;
import com.android.internal.widget.LockPatternView;

import org.xmlpull.v1.XmlPullParser;
import org.xmlpull.v1.XmlPullParserException;

import java.io.File;
import java.io.FileNotFoundException;
import java.io.FileReader;
import java.io.IOException;
import java.util.List;

/**
 * Database helper class for {@link SettingsProvider}.
 * Mostly just has a bit {@link #onCreate} to initialize the database.
 */
public class DatabaseHelper extends SQLiteOpenHelper {
    /**
     * Path to file containing default bookmarks, relative to ANDROID_ROOT.
     */
    private static final String DEFAULT_BOOKMARKS_PATH = "etc/bookmarks.xml";

    private static final String TAG = "SettingsProvider";
    private static final String DATABASE_NAME = "settings.db";
    private static final int DATABASE_VERSION = 35;

    private Context mContext;

    public DatabaseHelper(Context context) {
        super(context, DATABASE_NAME, null, DATABASE_VERSION);
        mContext = context;
    }

    private void createSecureTable(SQLiteDatabase db) {
        db.execSQL("CREATE TABLE secure (" +
                "_id INTEGER PRIMARY KEY AUTOINCREMENT," +
                "name TEXT UNIQUE ON CONFLICT REPLACE," +
                "value TEXT" +
                ");");
        db.execSQL("CREATE INDEX secureIndex1 ON secure (name);");
    }

    @Override
    public void onCreate(SQLiteDatabase db) {
        db.execSQL("CREATE TABLE system (" +
                    "_id INTEGER PRIMARY KEY AUTOINCREMENT," +
                    "name TEXT UNIQUE ON CONFLICT REPLACE," +
                    "value TEXT" +
                    ");");
        db.execSQL("CREATE INDEX systemIndex1 ON system (name);");

        createSecureTable(db);

        db.execSQL("CREATE TABLE gservices (" +
                   "_id INTEGER PRIMARY KEY AUTOINCREMENT," +
                   "name TEXT UNIQUE ON CONFLICT REPLACE," +
                   "value TEXT" +
                   ");");
        db.execSQL("CREATE INDEX gservicesIndex1 ON gservices (name);");

        db.execSQL("CREATE TABLE bluetooth_devices (" +
                    "_id INTEGER PRIMARY KEY," +
                    "name TEXT," +
                    "addr TEXT," +
                    "channel INTEGER," +
                    "type INTEGER" +
                    ");");

        db.execSQL("CREATE TABLE bookmarks (" +
                    "_id INTEGER PRIMARY KEY," +
                    "title TEXT," +
                    "folder TEXT," +
                    "intent TEXT," +
                    "shortcut INTEGER," +
                    "ordering INTEGER" +
                    ");");

        db.execSQL("CREATE INDEX bookmarksIndex1 ON bookmarks (folder);");
        db.execSQL("CREATE INDEX bookmarksIndex2 ON bookmarks (shortcut);");

        // Populate bookmarks table with initial bookmarks
        loadBookmarks(db);

        // Load initial volume levels into DB
        loadVolumeLevels(db);

        // Load inital settings values
        loadSettings(db);
    }

    @Override
    public void onUpgrade(SQLiteDatabase db, int oldVersion, int currentVersion) {
        Log.w(TAG, "Upgrading settings database from version " + oldVersion + " to "
                + currentVersion);

        int upgradeVersion = oldVersion;

        // Pattern for upgrade blocks:
        //
        //    if (upgradeVersion == [the DATABASE_VERSION you set] - 1) {
        //        .. your upgrade logic..
        //        upgradeVersion = [the DATABASE_VERSION you set]
        //    }

        if (upgradeVersion == 20) {
            /*
             * Version 21 is part of the volume control refresh. There is no
             * longer a UI-visible for setting notification vibrate on/off (in
             * our design), but the functionality still exists. Force the
             * notification vibrate to on.
             */
            loadVibrateSetting(db, true);
            if (Config.LOGD) Log.d(TAG, "Reset system vibrate setting");

            upgradeVersion = 21;
        }

        if (upgradeVersion < 22) {
            upgradeVersion = 22;
            // Upgrade the lock gesture storage location and format
            upgradeLockPatternLocation(db);
        }

        if (upgradeVersion < 23) {
            db.execSQL("UPDATE favorites SET iconResource=0 WHERE iconType=0");
            upgradeVersion = 23;
        }

        if (upgradeVersion == 23) {
            db.beginTransaction();
            try {
                db.execSQL("ALTER TABLE favorites ADD spanX INTEGER");
                db.execSQL("ALTER TABLE favorites ADD spanY INTEGER");
                // Shortcuts, applications, folders
                db.execSQL("UPDATE favorites SET spanX=1, spanY=1 WHERE itemType<=0");
                // Photo frames, clocks
                db.execSQL(
                    "UPDATE favorites SET spanX=2, spanY=2 WHERE itemType=1000 or itemType=1002");
                // Search boxes
                db.execSQL("UPDATE favorites SET spanX=4, spanY=1 WHERE itemType=1001");
                db.setTransactionSuccessful();
            } finally {
                db.endTransaction();
            }
            upgradeVersion = 24;
        }

        if (upgradeVersion == 24) {
            db.beginTransaction();
            try {
                // The value of the constants for preferring wifi or preferring mobile have been
                // swapped, so reload the default.
                db.execSQL("DELETE FROM system WHERE name='network_preference'");
                db.execSQL("INSERT INTO system ('name', 'value') values ('network_preference', '" +
                        ConnectivityManager.DEFAULT_NETWORK_PREFERENCE + "')");
                db.setTransactionSuccessful();
            } finally {
                db.endTransaction();
            }
            upgradeVersion = 25;
        }

        if (upgradeVersion == 25) {
            db.beginTransaction();
            try {
                db.execSQL("ALTER TABLE favorites ADD uri TEXT");
                db.execSQL("ALTER TABLE favorites ADD displayMode INTEGER");
                db.setTransactionSuccessful();
            } finally {
                db.endTransaction();
            }
            upgradeVersion = 26;
        }

        if (upgradeVersion == 26) {
            // This introduces the new secure settings table.
            db.beginTransaction();
            try {
                createSecureTable(db);
                db.setTransactionSuccessful();
            } finally {
                db.endTransaction();
            }
            upgradeVersion = 27;
        }

        if (upgradeVersion == 27) {
            // Copy settings values from 'system' to 'secure' and delete them from 'system'
            SQLiteStatement insertStmt = null;
            SQLiteStatement deleteStmt = null;

            db.beginTransaction();
            try {
                insertStmt =
                    db.compileStatement("INSERT INTO secure (name,value) SELECT name,value FROM "
                        + "system WHERE name=?");
                deleteStmt = db.compileStatement("DELETE FROM system WHERE name=?");

                String[] settingsToMove = {
                    Settings.Secure.ADB_ENABLED,
                    Settings.Secure.ANDROID_ID,
                    Settings.Secure.BLUETOOTH_ON,
                    Settings.Secure.DATA_ROAMING,
                    Settings.Secure.DEVICE_PROVISIONED,
                    Settings.Secure.HTTP_PROXY,
                    Settings.Secure.INSTALL_NON_MARKET_APPS,
                    Settings.Secure.LOCATION_PROVIDERS_ALLOWED,
                    Settings.Secure.LOGGING_ID,
                    Settings.Secure.NETWORK_PREFERENCE,
                    Settings.Secure.PARENTAL_CONTROL_ENABLED,
                    Settings.Secure.PARENTAL_CONTROL_LAST_UPDATE,
                    Settings.Secure.PARENTAL_CONTROL_REDIRECT_URL,
                    Settings.Secure.SETTINGS_CLASSNAME,
                    Settings.Secure.USB_MASS_STORAGE_ENABLED,
                    Settings.Secure.USE_GOOGLE_MAIL,
                    Settings.Secure.WIFI_NETWORKS_AVAILABLE_NOTIFICATION_ON,
                    Settings.Secure.WIFI_NETWORKS_AVAILABLE_REPEAT_DELAY,
                    Settings.Secure.WIFI_NUM_OPEN_NETWORKS_KEPT,
                    Settings.Secure.WIFI_ON,
                    Settings.Secure.WIFI_WATCHDOG_ACCEPTABLE_PACKET_LOSS_PERCENTAGE,
                    Settings.Secure.WIFI_WATCHDOG_AP_COUNT,
                    Settings.Secure.WIFI_WATCHDOG_BACKGROUND_CHECK_DELAY_MS,
                    Settings.Secure.WIFI_WATCHDOG_BACKGROUND_CHECK_ENABLED,
                    Settings.Secure.WIFI_WATCHDOG_BACKGROUND_CHECK_TIMEOUT_MS,
                    Settings.Secure.WIFI_WATCHDOG_INITIAL_IGNORED_PING_COUNT,
                    Settings.Secure.WIFI_WATCHDOG_MAX_AP_CHECKS,
                    Settings.Secure.WIFI_WATCHDOG_ON,
                    Settings.Secure.WIFI_WATCHDOG_PING_COUNT,
                    Settings.Secure.WIFI_WATCHDOG_PING_DELAY_MS,
                    Settings.Secure.WIFI_WATCHDOG_PING_TIMEOUT_MS,
                };

                for (String setting : settingsToMove) {
                    insertStmt.bindString(1, setting);
                    insertStmt.execute();

                    deleteStmt.bindString(1, setting);
                    deleteStmt.execute();
                }
                db.setTransactionSuccessful();
            } finally {
                db.endTransaction();
                if (insertStmt != null) {
                    insertStmt.close();
                }
                if (deleteStmt != null) {
                    deleteStmt.close();
                }
            }
            upgradeVersion = 28;
        }

        if (upgradeVersion == 28 || upgradeVersion == 29) {
            // Note: The upgrade to 28 was flawed since it didn't delete the old
            // setting first before inserting. Combining 28 and 29 with the
            // fixed version.

            // This upgrade adds the STREAM_NOTIFICATION type to the list of
            // types affected by ringer modes (silent, vibrate, etc.)
            db.beginTransaction();
            try {
                db.execSQL("DELETE FROM system WHERE name='"
                        + Settings.System.MODE_RINGER_STREAMS_AFFECTED + "'");
                int newValue = (1 << AudioManager.STREAM_RING)
                        | (1 << AudioManager.STREAM_NOTIFICATION)
                        | (1 << AudioManager.STREAM_SYSTEM);
                db.execSQL("INSERT INTO system ('name', 'value') values ('"
                        + Settings.System.MODE_RINGER_STREAMS_AFFECTED + "', '"
                        + String.valueOf(newValue) + "')");
                db.setTransactionSuccessful();
            } finally {
                db.endTransaction();
            }

            upgradeVersion = 30;
        }

        if (upgradeVersion == 30) {
            /*
             * Upgrade 31 clears the title for all quick launch shortcuts so the
             * activities' titles will be resolved at display time. Also, the
             * folder is changed to '@quicklaunch'.
             */
            db.beginTransaction();
            try {
                db.execSQL("UPDATE bookmarks SET folder = '@quicklaunch'");
                db.execSQL("UPDATE bookmarks SET title = ''");
                db.setTransactionSuccessful();
            } finally {
                db.endTransaction();
            }
            upgradeVersion = 31;
        }

        if (upgradeVersion == 31) {
            /*
             * Animations are now managed in preferences, and may be
             * enabled or disabled based on product resources.
             */
            db.beginTransaction();
            try {
                db.execSQL("DELETE FROM system WHERE name='"
                        + Settings.System.WINDOW_ANIMATION_SCALE + "'");
                db.execSQL("DELETE FROM system WHERE name='"
                        + Settings.System.TRANSITION_ANIMATION_SCALE + "'");
                SQLiteStatement stmt = db.compileStatement("INSERT INTO system(name,value)"
                        + " VALUES(?,?);");
                loadDefaultAnimationSettings(stmt);
                stmt.close();
                db.setTransactionSuccessful();
            } finally {
                db.endTransaction();
            }
            upgradeVersion = 32;
        }

        if (upgradeVersion == 32) {
            // The Wi-Fi watchdog SSID list is now seeded with the value of
            // the property ro.com.android.wifi-watchlist
            String wifiWatchList = SystemProperties.get("ro.com.android.wifi-watchlist");
            if (!TextUtils.isEmpty(wifiWatchList)) {
                db.beginTransaction();
                try {
                    db.execSQL("INSERT OR IGNORE INTO secure(name,value) values('" +
                            Settings.Secure.WIFI_WATCHDOG_WATCH_LIST + "','" +
                            wifiWatchList + "');");
                    db.setTransactionSuccessful();
                } finally {
                    db.endTransaction();
                }
            }
            upgradeVersion = 33;
        }

        if (upgradeVersion == 33) {
            // Set the default zoom controls to: tap-twice to bring up +/-
            db.beginTransaction();
            try {
                db.execSQL("INSERT INTO system(name,value) values('zoom','2');");
                db.setTransactionSuccessful();
            } finally {
                db.endTransaction();
            }
            upgradeVersion = 34;
        }

        if (upgradeVersion == 34) {
            db.beginTransaction();
            try {
<<<<<<< HEAD
                String value =
                        mContext.getResources().getBoolean(R.bool.assisted_gps_enabled) ? "1" : "0";
                db.execSQL("INSERT OR IGNORE INTO secure(name,value) values('" +
                        Settings.Secure.ASSISTED_GPS_ENABLED + "','" + value + "');");
=======
                SQLiteStatement stmt = db.compileStatement("INSERT OR IGNORE INTO secure(name,value)"
                        + " VALUES(?,?);");
                loadSecure35Settings(stmt);
                stmt.close();
>>>>>>> cf098294
                db.setTransactionSuccessful();
            } finally {
                db.endTransaction();
            }
<<<<<<< HEAD

            upgradeVersion = 35;
        }

=======
            upgradeVersion = 35;
        }
        
>>>>>>> cf098294
        if (upgradeVersion != currentVersion) {
            Log.w(TAG, "Got stuck trying to upgrade from version " + upgradeVersion
                    + ", must wipe the settings provider");
            db.execSQL("DROP TABLE IF EXISTS system");
            db.execSQL("DROP INDEX IF EXISTS systemIndex1");
            db.execSQL("DROP TABLE IF EXISTS secure");
            db.execSQL("DROP INDEX IF EXISTS secureIndex1");
            db.execSQL("DROP TABLE IF EXISTS gservices");
            db.execSQL("DROP INDEX IF EXISTS gservicesIndex1");
            db.execSQL("DROP TABLE IF EXISTS bluetooth_devices");
            db.execSQL("DROP TABLE IF EXISTS bookmarks");
            db.execSQL("DROP INDEX IF EXISTS bookmarksIndex1");
            db.execSQL("DROP INDEX IF EXISTS bookmarksIndex2");
            db.execSQL("DROP TABLE IF EXISTS favorites");
            onCreate(db);
        }
    }

    private void upgradeLockPatternLocation(SQLiteDatabase db) {
        Cursor c = db.query("system", new String[] {"_id", "value"}, "name='lock_pattern'",
                null, null, null, null);
        if (c.getCount() > 0) {
            c.moveToFirst();
            String lockPattern = c.getString(1);
            if (!TextUtils.isEmpty(lockPattern)) {
                // Convert lock pattern
                try {
                    LockPatternUtils lpu = new LockPatternUtils(mContext.getContentResolver());
                    List<LockPatternView.Cell> cellPattern =
                            LockPatternUtils.stringToPattern(lockPattern);
                    lpu.saveLockPattern(cellPattern);
                } catch (IllegalArgumentException e) {
                    // Don't want corrupted lock pattern to hang the reboot process
                }
            }
            c.close();
            db.delete("system", "name='lock_pattern'", null);
        } else {
            c.close();
        }
    }

    /**
     * Loads the default set of bookmarked shortcuts from an xml file.
     *
     * @param db The database to write the values into
     * @param startingIndex The zero-based position at which bookmarks in this file should begin
     * @param subPath The relative path from ANDROID_ROOT to the file to read
     * @param quiet If true, do no complain if the file is missing
     */
    private int loadBookmarks(SQLiteDatabase db, int startingIndex, String subPath,
            boolean quiet) {
        FileReader bookmarksReader;

        // Environment.getRootDirectory() is a fancy way of saying ANDROID_ROOT or "/system".
        final File favFile = new File(Environment.getRootDirectory(), subPath);
        try {
            bookmarksReader = new FileReader(favFile);
        } catch (FileNotFoundException e) {
            if (!quiet) {
                Log.e(TAG, "Couldn't find or open bookmarks file " + favFile);
            }
            return 0;
        }

        Intent intent = new Intent(Intent.ACTION_MAIN, null);
        intent.addCategory(Intent.CATEGORY_LAUNCHER);
        ContentValues values = new ContentValues();

        PackageManager packageManager = mContext.getPackageManager();
        ActivityInfo info;
        int i = startingIndex;
        try {
            XmlPullParser parser = Xml.newPullParser();
            parser.setInput(bookmarksReader);

            XmlUtils.beginDocument(parser, "bookmarks");

            while (true) {
                XmlUtils.nextElement(parser);

                String name = parser.getName();
                if (!"bookmark".equals(name)) {
                    break;
                }

                String pkg = parser.getAttributeValue(null, "package");
                String cls = parser.getAttributeValue(null, "class");
                String shortcutStr = parser.getAttributeValue(null, "shortcut");
                int shortcutValue = (int) shortcutStr.charAt(0);
                if (TextUtils.isEmpty(shortcutStr)) {
                    Log.w(TAG, "Unable to get shortcut for: " + pkg + "/" + cls);
                }
                try {
                    ComponentName cn = new ComponentName(pkg, cls);
                    info = packageManager.getActivityInfo(cn, 0);
                    intent.setComponent(cn);
                    intent.setFlags(Intent.FLAG_ACTIVITY_NEW_TASK);
                    values.put(Settings.Bookmarks.INTENT, intent.toURI());
                    values.put(Settings.Bookmarks.TITLE,
                            info.loadLabel(packageManager).toString());
                    values.put(Settings.Bookmarks.SHORTCUT, shortcutValue);
                    db.insert("bookmarks", null, values);
                    i++;
                } catch (PackageManager.NameNotFoundException e) {
                    Log.w(TAG, "Unable to add bookmark: " + pkg + "/" + cls, e);
                }
            }
        } catch (XmlPullParserException e) {
            Log.w(TAG, "Got execption parsing bookmarks.", e);
        } catch (IOException e) {
            Log.w(TAG, "Got execption parsing bookmarks.", e);
        }

        return i;
    }

    /**
     * Loads the default set of bookmark packages.
     *
     * @param db The database to write the values into
     */
    private void loadBookmarks(SQLiteDatabase db) {
        loadBookmarks(db, 0, DEFAULT_BOOKMARKS_PATH, false);
    }

    /**
     * Loads the default volume levels. It is actually inserting the index of
     * the volume array for each of the volume controls.
     *
     * @param db the database to insert the volume levels into
     */
    private void loadVolumeLevels(SQLiteDatabase db) {
        SQLiteStatement stmt = db.compileStatement("INSERT OR IGNORE INTO system(name,value)"
                + " VALUES(?,?);");

        loadSetting(stmt, Settings.System.VOLUME_MUSIC,
                AudioManager.DEFAULT_STREAM_VOLUME[AudioManager.STREAM_MUSIC]);
        loadSetting(stmt, Settings.System.VOLUME_RING,
                AudioManager.DEFAULT_STREAM_VOLUME[AudioManager.STREAM_RING]);
        loadSetting(stmt, Settings.System.VOLUME_SYSTEM,
                AudioManager.DEFAULT_STREAM_VOLUME[AudioManager.STREAM_SYSTEM]);
        loadSetting(
                stmt,
                Settings.System.VOLUME_VOICE,
                AudioManager.DEFAULT_STREAM_VOLUME[AudioManager.STREAM_VOICE_CALL]);
        loadSetting(stmt, Settings.System.VOLUME_ALARM,
                AudioManager.DEFAULT_STREAM_VOLUME[AudioManager.STREAM_ALARM]);
        loadSetting(
                stmt,
                Settings.System.VOLUME_NOTIFICATION,
                AudioManager.DEFAULT_STREAM_VOLUME[AudioManager.STREAM_NOTIFICATION]);
        loadSetting(stmt, Settings.System.MODE_RINGER,
                AudioManager.RINGER_MODE_NORMAL);

        loadVibrateSetting(db, false);

        // By default, only the ring/notification and system streams are affected
        loadSetting(stmt, Settings.System.MODE_RINGER_STREAMS_AFFECTED,
                (1 << AudioManager.STREAM_RING) | (1 << AudioManager.STREAM_NOTIFICATION) |
                (1 << AudioManager.STREAM_SYSTEM));

        loadSetting(stmt, Settings.System.MUTE_STREAMS_AFFECTED,
                ((1 << AudioManager.STREAM_MUSIC) |
                 (1 << AudioManager.STREAM_RING) |
                 (1 << AudioManager.STREAM_NOTIFICATION) |
                 (1 << AudioManager.STREAM_SYSTEM)));

        stmt.close();
    }

    private void loadVibrateSetting(SQLiteDatabase db, boolean deleteOld) {
        if (deleteOld) {
            db.execSQL("DELETE FROM system WHERE name='" + Settings.System.VIBRATE_ON + "'");
        }

        SQLiteStatement stmt = db.compileStatement("INSERT OR IGNORE INTO system(name,value)"
                + " VALUES(?,?);");

        // Vibrate off by default for ringer, on for notification
        int vibrate = 0;
        vibrate = AudioService.getValueForVibrateSetting(vibrate,
                AudioManager.VIBRATE_TYPE_NOTIFICATION, AudioManager.VIBRATE_SETTING_ON);
        vibrate = AudioService.getValueForVibrateSetting(vibrate,
                AudioManager.VIBRATE_TYPE_RINGER, AudioManager.VIBRATE_SETTING_OFF);
        loadSetting(stmt, Settings.System.VIBRATE_ON, vibrate);
    }

    private void loadSettings(SQLiteDatabase db) {
        loadSystemSettings(db);
        loadSecureSettings(db);
    }

    private void loadSystemSettings(SQLiteDatabase db) {
        SQLiteStatement stmt = db.compileStatement("INSERT OR IGNORE INTO system(name,value)"
                + " VALUES(?,?);");

        Resources r = mContext.getResources();

        loadBooleanSetting(stmt, Settings.System.DIM_SCREEN,
                R.bool.def_dim_screen);
        loadSetting(stmt, Settings.System.STAY_ON_WHILE_PLUGGED_IN,
                "1".equals(SystemProperties.get("ro.kernel.qemu")) ? 1 : 0);
        loadIntegerSetting(stmt, Settings.System.SCREEN_OFF_TIMEOUT,
                R.integer.def_screen_off_timeout);

        // Set default cdma emergency tone
        loadSetting(stmt, Settings.System.EMERGENCY_TONE, 0);

        // Set default cdma call auto retry
        loadSetting(stmt, Settings.System.CALL_AUTO_RETRY, 0);

        // Set default cdma DTMF type
        loadSetting(stmt, Settings.System.DTMF_TONE_TYPE_WHEN_DIALING, 0);

        // Set default hearing aid
        loadSetting(stmt, Settings.System.HEARING_AID, 0);

        // Set default tty mode
        loadSetting(stmt, Settings.System.TTY_MODE, 0);

        loadBooleanSetting(stmt, Settings.System.AIRPLANE_MODE_ON,
                R.bool.def_airplane_mode_on);

        loadStringSetting(stmt, Settings.System.AIRPLANE_MODE_RADIOS,
                R.string.def_airplane_mode_radios);

        loadBooleanSetting(stmt, Settings.System.AUTO_TIME,
                R.bool.def_auto_time); // Sync time to NITZ

        loadIntegerSetting(stmt, Settings.System.SCREEN_BRIGHTNESS,
                R.integer.def_screen_brightness);

        loadDefaultAnimationSettings(stmt);

        loadBooleanSetting(stmt, Settings.System.ACCELEROMETER_ROTATION,
                R.bool.def_accelerometer_rotation);

        stmt.close();
    }

    private void loadDefaultAnimationSettings(SQLiteStatement stmt) {
        loadFractionSetting(stmt, Settings.System.WINDOW_ANIMATION_SCALE,
                R.fraction.def_window_animation_scale, 1);
        loadFractionSetting(stmt, Settings.System.TRANSITION_ANIMATION_SCALE,
                R.fraction.def_window_transition_scale, 1);
    }

    private void loadSecureSettings(SQLiteDatabase db) {
        SQLiteStatement stmt = db.compileStatement("INSERT OR IGNORE INTO secure(name,value)"
                + " VALUES(?,?);");

        loadBooleanSetting(stmt, Settings.Secure.BLUETOOTH_ON,
                R.bool.def_bluetooth_on);

        // Data roaming default, based on build
        loadSetting(stmt, Settings.Secure.DATA_ROAMING,
                "true".equalsIgnoreCase(
                        SystemProperties.get("ro.com.android.dataroaming",
                                "false")) ? 1 : 0);

        loadBooleanSetting(stmt, Settings.Secure.INSTALL_NON_MARKET_APPS,
                R.bool.def_install_non_market_apps);

        loadStringSetting(stmt, Settings.Secure.LOCATION_PROVIDERS_ALLOWED,
                R.string.def_location_providers_allowed);

        loadBooleanSetting(stmt, Settings.Secure.ASSISTED_GPS_ENABLED,
                R.bool.assisted_gps_enabled);

        loadIntegerSetting(stmt, Settings.Secure.NETWORK_PREFERENCE,
                R.integer.def_network_preference);

        loadBooleanSetting(stmt, Settings.Secure.USB_MASS_STORAGE_ENABLED,
                R.bool.def_usb_mass_storage_enabled);

        loadBooleanSetting(stmt, Settings.Secure.WIFI_ON,
                R.bool.def_wifi_on);
        loadBooleanSetting(stmt, Settings.Secure.WIFI_NETWORKS_AVAILABLE_NOTIFICATION_ON,
                R.bool.def_networks_available_notification_on);

        String wifiWatchList = SystemProperties.get("ro.com.android.wifi-watchlist");
        if (!TextUtils.isEmpty(wifiWatchList)) {
            loadSetting(stmt, Settings.Secure.WIFI_WATCHDOG_WATCH_LIST, wifiWatchList);
        }

        // Set the preferred network mode to 0 = Global, CDMA default
        int type = SystemProperties.getInt("ro.telephony.default_network",
                RILConstants.PREFERRED_NETWORK_MODE);
        loadSetting(stmt, Settings.Secure.PREFERRED_NETWORK_MODE, type);

        // Enable or disable Cell Broadcast SMS
        loadSetting(stmt, Settings.Secure.CDMA_CELL_BROADCAST_SMS,
                RILConstants.CDMA_CELL_BROADCAST_SMS_DISABLED);

        // Set the preferred cdma subscription to 0 = Subscription from RUIM, when available
        loadSetting(stmt, Settings.Secure.PREFERRED_CDMA_SUBSCRIPTION,
                RILConstants.PREFERRED_CDMA_SUBSCRIPTION);

        // Don't do this.  The SystemServer will initialize ADB_ENABLED from a
        // persistent system property instead.
        //loadSetting(stmt, Settings.Secure.ADB_ENABLED, 0);

        // Allow mock locations default, based on build
        loadSetting(stmt, Settings.Secure.ALLOW_MOCK_LOCATION,
                "1".equals(SystemProperties.get("ro.allow.mock.location")) ? 1 : 0);

        loadSecure35Settings(stmt);
        
        stmt.close();
    }

    private void loadSecure35Settings(SQLiteStatement stmt) {
        loadBooleanSetting(stmt, Settings.Secure.BACKUP_ENABLED,
                R.bool.def_backup_enabled);
        
        loadStringSetting(stmt, Settings.Secure.BACKUP_TRANSPORT,
                R.string.def_backup_transport);
    }
    
    private void loadSetting(SQLiteStatement stmt, String key, Object value) {
        stmt.bindString(1, key);
        stmt.bindString(2, value.toString());
        stmt.execute();
    }

    private void loadStringSetting(SQLiteStatement stmt, String key, int resid) {
        loadSetting(stmt, key, mContext.getResources().getString(resid));
    }

    private void loadBooleanSetting(SQLiteStatement stmt, String key, int resid) {
        loadSetting(stmt, key,
                mContext.getResources().getBoolean(resid) ? "1" : "0");
    }

    private void loadIntegerSetting(SQLiteStatement stmt, String key, int resid) {
        loadSetting(stmt, key,
                Integer.toString(mContext.getResources().getInteger(resid)));
    }

    private void loadFractionSetting(SQLiteStatement stmt, String key, int resid, int base) {
        loadSetting(stmt, key,
                Float.toString(mContext.getResources().getFraction(resid, base, base)));
    }
}<|MERGE_RESOLUTION|>--- conflicted
+++ resolved
@@ -64,7 +64,7 @@
 
     private static final String TAG = "SettingsProvider";
     private static final String DATABASE_NAME = "settings.db";
-    private static final int DATABASE_VERSION = 35;
+    private static final int DATABASE_VERSION = 36;
 
     private Context mContext;
 
@@ -389,31 +389,32 @@
         if (upgradeVersion == 34) {
             db.beginTransaction();
             try {
-<<<<<<< HEAD
                 String value =
                         mContext.getResources().getBoolean(R.bool.assisted_gps_enabled) ? "1" : "0";
                 db.execSQL("INSERT OR IGNORE INTO secure(name,value) values('" +
                         Settings.Secure.ASSISTED_GPS_ENABLED + "','" + value + "');");
-=======
+                db.setTransactionSuccessful();
+            } finally {
+                db.endTransaction();
+            }
+
+            upgradeVersion = 35;
+        }
+
+        if (upgradeVersion == 35) {
+            db.beginTransaction();
+            try {
                 SQLiteStatement stmt = db.compileStatement("INSERT OR IGNORE INTO secure(name,value)"
                         + " VALUES(?,?);");
                 loadSecure35Settings(stmt);
                 stmt.close();
->>>>>>> cf098294
-                db.setTransactionSuccessful();
-            } finally {
-                db.endTransaction();
-            }
-<<<<<<< HEAD
-
-            upgradeVersion = 35;
-        }
-
-=======
-            upgradeVersion = 35;
+                db.setTransactionSuccessful();
+            } finally {
+                db.endTransaction();
+            }
+            upgradeVersion = 36;
         }
         
->>>>>>> cf098294
         if (upgradeVersion != currentVersion) {
             Log.w(TAG, "Got stuck trying to upgrade from version " + upgradeVersion
                     + ", must wipe the settings provider");
