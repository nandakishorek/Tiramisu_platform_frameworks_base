/*
 * Copyright (C) 2011 The Android Open Source Project
 *
 * Licensed under the Apache License, Version 2.0 (the "License");
 * you may not use this file except in compliance with the License.
 * You may obtain a copy of the License at
 *
 *      http://www.apache.org/licenses/LICENSE-2.0
 *
 * Unless required by applicable law or agreed to in writing, software
 * distributed under the License is distributed on an "AS IS" BASIS,
 * WITHOUT WARRANTIES OR CONDITIONS OF ANY KIND, either express or implied.
 * See the License for the specific language governing permissions and
 * limitations under the License.
 */

package com.android.server.wm;

import static com.android.server.wm.WindowManagerService.DEBUG_CONFIGURATION;
import static com.android.server.wm.WindowManagerService.DEBUG_LAYOUT;
import static com.android.server.wm.WindowManagerService.DEBUG_ORIENTATION;
import static com.android.server.wm.WindowManagerService.DEBUG_POWER;
import static com.android.server.wm.WindowManagerService.DEBUG_RESIZE;
import static com.android.server.wm.WindowManagerService.DEBUG_VISIBILITY;
import static android.view.WindowManager.LayoutParams.FIRST_SUB_WINDOW;
import static android.view.WindowManager.LayoutParams.PRIVATE_FLAG_KEYGUARD;
import static android.view.WindowManager.LayoutParams.PRIVATE_FLAG_COMPATIBLE_WINDOW;
import static android.view.WindowManager.LayoutParams.LAST_SUB_WINDOW;
import static android.view.WindowManager.LayoutParams.PRIVATE_FLAG_NO_MOVE_ANIMATION;
import static android.view.WindowManager.LayoutParams.TYPE_INPUT_METHOD;
import static android.view.WindowManager.LayoutParams.TYPE_INPUT_METHOD_DIALOG;
import static android.view.WindowManager.LayoutParams.TYPE_APPLICATION_STARTING;
import static android.view.WindowManager.LayoutParams.TYPE_WALLPAPER;

import android.app.AppOpsManager;
import android.os.Debug;
import android.os.PowerManager;
import android.os.RemoteCallbackList;
import android.os.SystemClock;
import android.os.WorkSource;
import android.util.TimeUtils;
import android.view.Display;
import android.view.IWindowFocusObserver;
import android.view.IWindowId;

import com.android.server.input.InputWindowHandle;

import android.content.Context;
import android.content.res.Configuration;
import android.graphics.Matrix;
import android.graphics.PixelFormat;
import android.graphics.Rect;
import android.graphics.RectF;
import android.graphics.Region;
import android.os.IBinder;
import android.os.RemoteException;
import android.os.UserHandle;
import android.util.Slog;
import android.view.DisplayInfo;
import android.view.Gravity;
import android.view.IApplicationToken;
import android.view.IWindow;
import android.view.InputChannel;
import android.view.View;
import android.view.ViewTreeObserver;
import android.view.WindowManager;
import android.view.WindowManagerPolicy;

import java.io.PrintWriter;
import java.util.ArrayList;

class WindowList extends ArrayList<WindowState> {
}

/**
 * A window in the window manager.
 */
final class WindowState implements WindowManagerPolicy.WindowState {
    static final String TAG = "WindowState";

    final WindowManagerService mService;
    final WindowManagerPolicy mPolicy;
    final Context mContext;
    final Session mSession;
    final IWindow mClient;
    final int mAppOp;
    // UserId and appId of the owner. Don't display windows of non-current user.
    final int mOwnerUid;
    final IWindowId mWindowId;
    WindowToken mToken;
    WindowToken mRootToken;
    AppWindowToken mAppToken;
    AppWindowToken mTargetAppToken;

    // mAttrs.flags is tested in animation without being locked. If the bits tested are ever
    // modified they will need to be locked.
    final WindowManager.LayoutParams mAttrs = new WindowManager.LayoutParams();
    final DeathRecipient mDeathRecipient;
    final WindowState mAttachedWindow;
    final WindowList mChildWindows = new WindowList();
    final int mBaseLayer;
    final int mSubLayer;
    final boolean mLayoutAttached;
    final boolean mIsImWindow;
    final boolean mIsWallpaper;
    final boolean mIsFloatingLayer;
    int mSeq;
    boolean mEnforceSizeCompat;
    int mViewVisibility;
    int mSystemUiVisibility;
    boolean mPolicyVisibility = true;
    boolean mPolicyVisibilityAfterAnim = true;
    boolean mAppOpVisibility = true;
    boolean mAppFreezing;
    boolean mAttachedHidden;    // is our parent window hidden?
    boolean mWallpaperVisible;  // for wallpaper, what was last vis report?

    RemoteCallbackList<IWindowFocusObserver> mFocusCallbacks;

    /**
     * The window size that was requested by the application.  These are in
     * the application's coordinate space (without compatibility scale applied).
     */
    int mRequestedWidth;
    int mRequestedHeight;
    int mLastRequestedWidth;
    int mLastRequestedHeight;

    int mLayer;
    boolean mHaveFrame;
    boolean mObscured;
    boolean mTurnOnScreen;

    int mLayoutSeq = -1;

    private Configuration mConfiguration = Configuration.EMPTY;
    private Configuration mOverrideConfig = Configuration.EMPTY;
    // Sticky answer to isConfigChanged(), remains true until new Configuration is assigned.
    // Used only on {@link #TYPE_KEYGUARD}.
    private boolean mConfigHasChanged;

    /**
     * Actual frame shown on-screen (may be modified by animation).  These
     * are in the screen's coordinate space (WITH the compatibility scale
     * applied).
     */
    final RectF mShownFrame = new RectF();

    /**
     * Insets that determine the actually visible area.  These are in the application's
     * coordinate space (without compatibility scale applied).
     */
    final Rect mVisibleInsets = new Rect();
    final Rect mLastVisibleInsets = new Rect();
    boolean mVisibleInsetsChanged;

    /**
     * Insets that are covered by system windows (such as the status bar) and
     * transient docking windows (such as the IME).  These are in the application's
     * coordinate space (without compatibility scale applied).
     */
    final Rect mContentInsets = new Rect();
    final Rect mLastContentInsets = new Rect();
    boolean mContentInsetsChanged;

    /**
     * Insets that determine the area covered by the display overscan region.  These are in the
     * application's coordinate space (without compatibility scale applied).
     */
    final Rect mOverscanInsets = new Rect();
    final Rect mLastOverscanInsets = new Rect();
    boolean mOverscanInsetsChanged;

    /**
     * Insets that determine the area covered by the stable system windows.  These are in the
     * application's coordinate space (without compatibility scale applied).
     */
    final Rect mStableInsets = new Rect();
    final Rect mLastStableInsets = new Rect();
    boolean mStableInsetsChanged;

    /**
     * Set to true if we are waiting for this window to receive its
     * given internal insets before laying out other windows based on it.
     */
    boolean mGivenInsetsPending;

    /**
     * These are the content insets that were given during layout for
     * this window, to be applied to windows behind it.
     */
    final Rect mGivenContentInsets = new Rect();

    /**
     * These are the visible insets that were given during layout for
     * this window, to be applied to windows behind it.
     */
    final Rect mGivenVisibleInsets = new Rect();

    /**
     * This is the given touchable area relative to the window frame, or null if none.
     */
    final Region mGivenTouchableRegion = new Region();

    /**
     * Flag indicating whether the touchable region should be adjusted by
     * the visible insets; if false the area outside the visible insets is
     * NOT touchable, so we must use those to adjust the frame during hit
     * tests.
     */
    int mTouchableInsets = ViewTreeObserver.InternalInsetsInfo.TOUCHABLE_INSETS_FRAME;

    /**
     * This is rectangle of the window's surface that is not covered by
     * system decorations.
     */
    final Rect mSystemDecorRect = new Rect();
    final Rect mLastSystemDecorRect = new Rect();

    // Current transformation being applied.
    float mGlobalScale=1;
    float mInvGlobalScale=1;
    float mHScale=1, mVScale=1;
    float mLastHScale=1, mLastVScale=1;
    final Matrix mTmpMatrix = new Matrix();

    // "Real" frame that the application sees, in display coordinate space.
    final Rect mFrame = new Rect();
    final Rect mLastFrame = new Rect();
    // Frame that is scaled to the application's coordinate space when in
    // screen size compatibility mode.
    final Rect mCompatFrame = new Rect();

    final Rect mContainingFrame = new Rect();

    final Rect mParentFrame = new Rect();

    // The entire screen area of the {@link TaskStack} this window is in. Usually equal to the
    // screen area of the device.
    final Rect mDisplayFrame = new Rect();

    // The region of the display frame that the display type supports displaying content on. This
    // is mostly a special case for TV where some displays don’t have the entire display usable.
    // {@link WindowManager.LayoutParams#FLAG_LAYOUT_IN_OVERSCAN} flag can be used to allow
    // window display contents to extend into the overscan region.
    final Rect mOverscanFrame = new Rect();

    // The display frame minus the stable insets. This value is always constant regardless of if
    // the status bar or navigation bar is visible.
    final Rect mStableFrame = new Rect();

    // The area not occupied by the status and navigation bars. So, if both status and navigation
    // bars are visible, the decor frame is equal to the stable frame.
    final Rect mDecorFrame = new Rect();

    // Equal to the decor frame if the IME (e.g. keyboard) is not present. Equal to the decor frame
    // minus the area occupied by the IME if the IME is present.
    final Rect mContentFrame = new Rect();

    // Legacy stuff. Generally equal to the content frame expect when the IME for older apps
    // displays hint text.
    final Rect mVisibleFrame = new Rect();

    boolean mContentChanged;

    // If a window showing a wallpaper: the requested offset for the
    // wallpaper; if a wallpaper window: the currently applied offset.
    float mWallpaperX = -1;
    float mWallpaperY = -1;

    // If a window showing a wallpaper: what fraction of the offset
    // range corresponds to a full virtual screen.
    float mWallpaperXStep = -1;
    float mWallpaperYStep = -1;

    // If a window showing a wallpaper: a raw pixel offset to forcibly apply
    // to its window; if a wallpaper window: not used.
    int mWallpaperDisplayOffsetX = Integer.MIN_VALUE;
    int mWallpaperDisplayOffsetY = Integer.MIN_VALUE;

    // Wallpaper windows: pixels offset based on above variables.
    int mXOffset;
    int mYOffset;

    /**
     * This is set after IWindowSession.relayout() has been called at
     * least once for the window.  It allows us to detect the situation
     * where we don't yet have a surface, but should have one soon, so
     * we can give the window focus before waiting for the relayout.
     */
    boolean mRelayoutCalled;

    /**
     * If the application has called relayout() with changes that can
     * impact its window's size, we need to perform a layout pass on it
     * even if it is not currently visible for layout.  This is set
     * when in that case until the layout is done.
     */
    boolean mLayoutNeeded;

    /** Currently running an exit animation? */
    boolean mExiting;

    /** Currently on the mDestroySurface list? */
    boolean mDestroying;

    /** Completely remove from window manager after exit animation? */
    boolean mRemoveOnExit;

    /**
     * Set when the orientation is changing and this window has not yet
     * been updated for the new orientation.
     */
    boolean mOrientationChanging;

    /**
     * How long we last kept the screen frozen.
     */
    int mLastFreezeDuration;

    /** Is this window now (or just being) removed? */
    boolean mRemoved;

    /**
     * Temp for keeping track of windows that have been removed when
     * rebuilding window list.
     */
    boolean mRebuilding;

    // Input channel and input window handle used by the input dispatcher.
    final InputWindowHandle mInputWindowHandle;
    InputChannel mInputChannel;

    // Used to improve performance of toString()
    String mStringNameCache;
    CharSequence mLastTitle;
    boolean mWasExiting;

    final WindowStateAnimator mWinAnimator;

    boolean mHasSurface = false;

    boolean mNotOnAppsDisplay = false;
    DisplayContent  mDisplayContent;

    /** When true this window can be displayed on screens owther than mOwnerUid's */
    private boolean mShowToOwnerOnly;

<<<<<<< HEAD
=======
    /** When true this window is at the top of the screen and should be layed out to extend under
     * the status bar */
    boolean mUnderStatusBar = true;

    /**
     * Wake lock for drawing.
     * Even though it's slightly more expensive to do so, we will use a separate wake lock
     * for each app that is requesting to draw while dozing so that we can accurately track
     * who is preventing the system from suspending.
     * This lock is only acquired on first use.
     */
    PowerManager.WakeLock mDrawLock;

>>>>>>> 57bb5f5c
    WindowState(WindowManagerService service, Session s, IWindow c, WindowToken token,
           WindowState attachedWindow, int appOp, int seq, WindowManager.LayoutParams a,
           int viewVisibility, final DisplayContent displayContent) {
        mService = service;
        mSession = s;
        mClient = c;
        mAppOp = appOp;
        mToken = token;
        mOwnerUid = s.mUid;
        mWindowId = new IWindowId.Stub() {
            @Override
            public void registerFocusObserver(IWindowFocusObserver observer) {
                WindowState.this.registerFocusObserver(observer);
            }
            @Override
            public void unregisterFocusObserver(IWindowFocusObserver observer) {
                WindowState.this.unregisterFocusObserver(observer);
            }
            @Override
            public boolean isFocused() {
                return WindowState.this.isFocused();
            }
        };
        mAttrs.copyFrom(a);
        mViewVisibility = viewVisibility;
        mDisplayContent = displayContent;
        mPolicy = mService.mPolicy;
        mContext = mService.mContext;
        DeathRecipient deathRecipient = new DeathRecipient();
        mSeq = seq;
        mEnforceSizeCompat = (mAttrs.privateFlags & PRIVATE_FLAG_COMPATIBLE_WINDOW) != 0;
        if (WindowManagerService.localLOGV) Slog.v(
            TAG, "Window " + this + " client=" + c.asBinder()
            + " token=" + token + " (" + mAttrs.token + ")" + " params=" + a);
        try {
            c.asBinder().linkToDeath(deathRecipient, 0);
        } catch (RemoteException e) {
            mDeathRecipient = null;
            mAttachedWindow = null;
            mLayoutAttached = false;
            mIsImWindow = false;
            mIsWallpaper = false;
            mIsFloatingLayer = false;
            mBaseLayer = 0;
            mSubLayer = 0;
            mInputWindowHandle = null;
            mWinAnimator = null;
            return;
        }
        mDeathRecipient = deathRecipient;

        if ((mAttrs.type >= FIRST_SUB_WINDOW &&
                mAttrs.type <= LAST_SUB_WINDOW)) {
            // The multiplier here is to reserve space for multiple
            // windows in the same type layer.
            mBaseLayer = mPolicy.windowTypeToLayerLw(
                    attachedWindow.mAttrs.type) * WindowManagerService.TYPE_LAYER_MULTIPLIER
                    + WindowManagerService.TYPE_LAYER_OFFSET;
            mSubLayer = mPolicy.subWindowTypeToLayerLw(a.type);
            mAttachedWindow = attachedWindow;
            if (WindowManagerService.DEBUG_ADD_REMOVE) Slog.v(TAG, "Adding " + this + " to " + mAttachedWindow);

            final WindowList childWindows = mAttachedWindow.mChildWindows;
            final int numChildWindows = childWindows.size();
            if (numChildWindows == 0) {
                childWindows.add(this);
            } else {
                boolean added = false;
                for (int i = 0; i < numChildWindows; i++) {
                    final int childSubLayer = childWindows.get(i).mSubLayer;
                    if (mSubLayer < childSubLayer
                            || (mSubLayer == childSubLayer && childSubLayer < 0)) {
                        // We insert the child window into the list ordered by the sub-layer. For
                        // same sub-layers, the negative one should go below others; the positive
                        // one should go above others.
                        childWindows.add(i, this);
                        added = true;
                        break;
                    }
                }
                if (!added) {
                    childWindows.add(this);
                }
            }

            mLayoutAttached = mAttrs.type !=
                    WindowManager.LayoutParams.TYPE_APPLICATION_ATTACHED_DIALOG;
            mIsImWindow = attachedWindow.mAttrs.type == TYPE_INPUT_METHOD
                    || attachedWindow.mAttrs.type == TYPE_INPUT_METHOD_DIALOG;
            mIsWallpaper = attachedWindow.mAttrs.type == TYPE_WALLPAPER;
            mIsFloatingLayer = mIsImWindow || mIsWallpaper;
        } else {
            // The multiplier here is to reserve space for multiple
            // windows in the same type layer.
            mBaseLayer = mPolicy.windowTypeToLayerLw(a.type)
                    * WindowManagerService.TYPE_LAYER_MULTIPLIER
                    + WindowManagerService.TYPE_LAYER_OFFSET;
            mSubLayer = 0;
            mAttachedWindow = null;
            mLayoutAttached = false;
            mIsImWindow = mAttrs.type == TYPE_INPUT_METHOD
                    || mAttrs.type == TYPE_INPUT_METHOD_DIALOG;
            mIsWallpaper = mAttrs.type == TYPE_WALLPAPER;
            mIsFloatingLayer = mIsImWindow || mIsWallpaper;
        }

        WindowState appWin = this;
        while (appWin.mAttachedWindow != null) {
            appWin = appWin.mAttachedWindow;
        }
        WindowToken appToken = appWin.mToken;
        while (appToken.appWindowToken == null) {
            WindowToken parent = mService.mTokenMap.get(appToken.token);
            if (parent == null || appToken == parent) {
                break;
            }
            appToken = parent;
        }
        mRootToken = appToken;
        mAppToken = appToken.appWindowToken;
        if (mAppToken != null) {
            final DisplayContent appDisplay = getDisplayContent();
            mNotOnAppsDisplay = displayContent != appDisplay;
        }

        mWinAnimator = new WindowStateAnimator(this);
        mWinAnimator.mAlpha = a.alpha;

        mRequestedWidth = 0;
        mRequestedHeight = 0;
        mLastRequestedWidth = 0;
        mLastRequestedHeight = 0;
        mXOffset = 0;
        mYOffset = 0;
        mLayer = 0;
        mInputWindowHandle = new InputWindowHandle(
                mAppToken != null ? mAppToken.mInputApplicationHandle : null, this,
                displayContent.getDisplayId());
    }

    void attach() {
        if (WindowManagerService.localLOGV) Slog.v(
            TAG, "Attaching " + this + " token=" + mToken
            + ", list=" + mToken.windows);
        mSession.windowAddedLocked();
    }

    @Override
    public int getOwningUid() {
        return mOwnerUid;
    }

    @Override
    public String getOwningPackage() {
        return mAttrs.packageName;
    }

    @Override
    public void computeFrameLw(Rect pf, Rect df, Rect of, Rect cf, Rect vf, Rect dcf, Rect sf) {
        mHaveFrame = true;

        TaskStack stack = mAppToken != null ? getStack() : null;
        if (stack != null && !stack.isFullscreen()) {
            stack.getBounds(mContainingFrame);
            if (stack.mUnderStatusBar) {
                mContainingFrame.top = pf.top;
            }
            mDisplayFrame.set(mContainingFrame);
        } else {
            mContainingFrame.set(pf);
            mDisplayFrame.set(df);
        }

        final int pw = mContainingFrame.width();
        final int ph = mContainingFrame.height();

        int w,h;
        if ((mAttrs.flags & WindowManager.LayoutParams.FLAG_SCALED) != 0) {
            if (mAttrs.width < 0) {
                w = pw;
            } else if (mEnforceSizeCompat) {
                w = (int)(mAttrs.width * mGlobalScale + .5f);
            } else {
                w = mAttrs.width;
            }
            if (mAttrs.height < 0) {
                h = ph;
            } else if (mEnforceSizeCompat) {
                h = (int)(mAttrs.height * mGlobalScale + .5f);
            } else {
                h = mAttrs.height;
            }
        } else {
            if (mAttrs.width == WindowManager.LayoutParams.MATCH_PARENT) {
                w = pw;
            } else if (mEnforceSizeCompat) {
                w = (int)(mRequestedWidth * mGlobalScale + .5f);
            } else {
                w = mRequestedWidth;
            }
            if (mAttrs.height == WindowManager.LayoutParams.MATCH_PARENT) {
                h = ph;
            } else if (mEnforceSizeCompat) {
                h = (int)(mRequestedHeight * mGlobalScale + .5f);
            } else {
                h = mRequestedHeight;
            }
        }

        if (!mParentFrame.equals(pf)) {
            //Slog.i(TAG, "Window " + this + " content frame from " + mParentFrame
            //        + " to " + pf);
            mParentFrame.set(pf);
            mContentChanged = true;
        }
        if (mRequestedWidth != mLastRequestedWidth || mRequestedHeight != mLastRequestedHeight) {
            mLastRequestedWidth = mRequestedWidth;
            mLastRequestedHeight = mRequestedHeight;
            mContentChanged = true;
        }

        mOverscanFrame.set(of);
        mContentFrame.set(cf);
        mVisibleFrame.set(vf);
        mDecorFrame.set(dcf);
        mStableFrame.set(sf);

        final int fw = mFrame.width();
        final int fh = mFrame.height();

        float x, y;
        if (mEnforceSizeCompat) {
            x = mAttrs.x * mGlobalScale;
            y = mAttrs.y * mGlobalScale;
        } else {
            x = mAttrs.x;
            y = mAttrs.y;
        }

        // Make sure window fits in containing frame required by {@link Gravity#apply} call.
        w = Math.min(w, pw);
        h = Math.min(h, ph);
        Gravity.apply(mAttrs.gravity, w, h, mContainingFrame,
                (int) (x + mAttrs.horizontalMargin * pw),
                (int) (y + mAttrs.verticalMargin * ph), mFrame);

        // Now make sure the window fits in the overall display frame.
        Gravity.applyDisplay(mAttrs.gravity, mDisplayFrame, mFrame);

        // Make sure the content and visible frames are inside of the
        // final window frame.
        mContentFrame.set(Math.max(mContentFrame.left, mFrame.left),
                Math.max(mContentFrame.top, mFrame.top),
                Math.min(mContentFrame.right, mFrame.right),
                Math.min(mContentFrame.bottom, mFrame.bottom));

        mVisibleFrame.set(Math.max(mVisibleFrame.left, mFrame.left),
                Math.max(mVisibleFrame.top, mFrame.top),
                Math.min(mVisibleFrame.right, mFrame.right),
                Math.min(mVisibleFrame.bottom, mFrame.bottom));

        mStableFrame.set(Math.max(mStableFrame.left, mFrame.left),
                Math.max(mStableFrame.top, mFrame.top),
                Math.min(mStableFrame.right, mFrame.right),
                Math.min(mStableFrame.bottom, mFrame.bottom));

        mOverscanInsets.set(Math.max(mOverscanFrame.left - mFrame.left, 0),
                Math.max(mOverscanFrame.top - mFrame.top, 0),
                Math.max(mFrame.right - mOverscanFrame.right, 0),
                Math.max(mFrame.bottom - mOverscanFrame.bottom, 0));

        mContentInsets.set(mContentFrame.left - mFrame.left,
                mContentFrame.top - mFrame.top,
                mFrame.right - mContentFrame.right,
                mFrame.bottom - mContentFrame.bottom);

        mVisibleInsets.set(mVisibleFrame.left - mFrame.left,
                mVisibleFrame.top - mFrame.top,
                mFrame.right - mVisibleFrame.right,
                mFrame.bottom - mVisibleFrame.bottom);

        mStableInsets.set(Math.max(mStableFrame.left - mFrame.left, 0),
                Math.max(mStableFrame.top - mFrame.top, 0),
                Math.max(mFrame.right - mStableFrame.right, 0),
                Math.max(mFrame.bottom - mStableFrame.bottom, 0));

        mCompatFrame.set(mFrame);
        if (mEnforceSizeCompat) {
            // If there is a size compatibility scale being applied to the
            // window, we need to apply this to its insets so that they are
            // reported to the app in its coordinate space.
            mOverscanInsets.scale(mInvGlobalScale);
            mContentInsets.scale(mInvGlobalScale);
            mVisibleInsets.scale(mInvGlobalScale);
            mStableInsets.scale(mInvGlobalScale);

            // Also the scaled frame that we report to the app needs to be
            // adjusted to be in its coordinate space.
            mCompatFrame.scale(mInvGlobalScale);
        }

        if (mIsWallpaper && (fw != mFrame.width() || fh != mFrame.height())) {
            final DisplayContent displayContent = getDisplayContent();
            if (displayContent != null) {
                final DisplayInfo displayInfo = displayContent.getDisplayInfo();
                mService.updateWallpaperOffsetLocked(this,
                        displayInfo.logicalWidth, displayInfo.logicalHeight, false);
            }
        }

        if (DEBUG_LAYOUT || WindowManagerService.localLOGV) Slog.v(TAG,
                "Resolving (mRequestedWidth="
                + mRequestedWidth + ", mRequestedheight="
                + mRequestedHeight + ") to" + " (pw=" + pw + ", ph=" + ph
                + "): frame=" + mFrame.toShortString()
                + " ci=" + mContentInsets.toShortString()
                + " vi=" + mVisibleInsets.toShortString()
                + " vi=" + mStableInsets.toShortString());
    }

    @Override
    public Rect getFrameLw() {
        return mFrame;
    }

    @Override
    public RectF getShownFrameLw() {
        return mShownFrame;
    }

    @Override
    public Rect getDisplayFrameLw() {
        return mDisplayFrame;
    }

    @Override
    public Rect getOverscanFrameLw() {
        return mOverscanFrame;
    }

    @Override
    public Rect getContentFrameLw() {
        return mContentFrame;
    }

    @Override
    public Rect getVisibleFrameLw() {
        return mVisibleFrame;
    }

    @Override
    public boolean getGivenInsetsPendingLw() {
        return mGivenInsetsPending;
    }

    @Override
    public Rect getGivenContentInsetsLw() {
        return mGivenContentInsets;
    }

    @Override
    public Rect getGivenVisibleInsetsLw() {
        return mGivenVisibleInsets;
    }

    @Override
    public WindowManager.LayoutParams getAttrs() {
        return mAttrs;
    }

    @Override
    public boolean getNeedsMenuLw(WindowManagerPolicy.WindowState bottom) {
        int index = -1;
        WindowState ws = this;
        WindowList windows = getWindowList();
        while (true) {
            if (ws.mAttrs.needsMenuKey != WindowManager.LayoutParams.NEEDS_MENU_UNSET) {
                return ws.mAttrs.needsMenuKey == WindowManager.LayoutParams.NEEDS_MENU_SET_TRUE;
            }
            // If we reached the bottom of the range of windows we are considering,
            // assume no menu is needed.
            if (ws == bottom) {
                return false;
            }
            // The current window hasn't specified whether menu key is needed;
            // look behind it.
            // First, we may need to determine the starting position.
            if (index < 0) {
                index = windows.indexOf(ws);
            }
            index--;
            if (index < 0) {
                return false;
            }
            ws = windows.get(index);
        }
    }

    @Override
    public int getSystemUiVisibility() {
        return mSystemUiVisibility;
    }

    @Override
    public int getSurfaceLayer() {
        return mLayer;
    }

    @Override
    public IApplicationToken getAppToken() {
        return mAppToken != null ? mAppToken.appToken : null;
    }

    @Override
    public boolean isVoiceInteraction() {
        return mAppToken != null ? mAppToken.voiceInteraction : false;
    }

    boolean setInsetsChanged() {
        mOverscanInsetsChanged |= !mLastOverscanInsets.equals(mOverscanInsets);
        mContentInsetsChanged |= !mLastContentInsets.equals(mContentInsets);
        mVisibleInsetsChanged |= !mLastVisibleInsets.equals(mVisibleInsets);
        mStableInsetsChanged |= !mLastStableInsets.equals(mStableInsets);
        return mOverscanInsetsChanged || mContentInsetsChanged || mVisibleInsetsChanged;
    }

    public DisplayContent getDisplayContent() {
        if (mAppToken == null || mNotOnAppsDisplay) {
            return mDisplayContent;
        }
        final TaskStack stack = getStack();
        return stack == null ? mDisplayContent : stack.getDisplayContent();
    }

    public int getDisplayId() {
        final DisplayContent displayContent = getDisplayContent();
        if (displayContent == null) {
            return -1;
        }
        return displayContent.getDisplayId();
    }

    TaskStack getStack() {
        AppWindowToken wtoken = mAppToken == null ? mService.mFocusedApp : mAppToken;
        if (wtoken != null) {
            Task task = wtoken.mTask;
            if (task != null) {
                if (task.mStack != null) {
                    return task.mStack;
                }
                Slog.e(TAG, "getStack: mStack null for task=" + task);
            } else {
                Slog.e(TAG, "getStack: " + this + " couldn't find task for " + wtoken
                    + " Callers=" + Debug.getCallers(4));
            }
        }
        return mDisplayContent.getHomeStack();
    }

    void getStackBounds(Rect bounds) {
        final TaskStack stack = getStack();
        if (stack != null) {
            stack.getBounds(bounds);
            return;
        }
        bounds.set(mFrame);
    }

    public long getInputDispatchingTimeoutNanos() {
        return mAppToken != null
                ? mAppToken.inputDispatchingTimeoutNanos
                : WindowManagerService.DEFAULT_INPUT_DISPATCHING_TIMEOUT_NANOS;
    }

    @Override
    public boolean hasAppShownWindows() {
        return mAppToken != null && (mAppToken.firstWindowDrawn || mAppToken.startingDisplayed);
    }

    boolean isIdentityMatrix(float dsdx, float dtdx, float dsdy, float dtdy) {
        if (dsdx < .99999f || dsdx > 1.00001f) return false;
        if (dtdy < .99999f || dtdy > 1.00001f) return false;
        if (dtdx < -.000001f || dtdx > .000001f) return false;
        if (dsdy < -.000001f || dsdy > .000001f) return false;
        return true;
    }

    void prelayout() {
        if (mEnforceSizeCompat) {
            mGlobalScale = mService.mCompatibleScreenScale;
            mInvGlobalScale = 1/mGlobalScale;
        } else {
            mGlobalScale = mInvGlobalScale = 1;
        }
    }

    /**
     * Is this window visible?  It is not visible if there is no
     * surface, or we are in the process of running an exit animation
     * that will remove the surface, or its app token has been hidden.
     */
    @Override
    public boolean isVisibleLw() {
        final AppWindowToken atoken = mAppToken;
        return mHasSurface && mPolicyVisibility && !mAttachedHidden
                && (atoken == null || !atoken.hiddenRequested)
                && !mExiting && !mDestroying;
    }

    /**
     * Like {@link #isVisibleLw}, but also counts a window that is currently
     * "hidden" behind the keyguard as visible.  This allows us to apply
     * things like window flags that impact the keyguard.
     * XXX I am starting to think we need to have ANOTHER visibility flag
     * for this "hidden behind keyguard" state rather than overloading
     * mPolicyVisibility.  Ungh.
     */
    @Override
    public boolean isVisibleOrBehindKeyguardLw() {
        if (mRootToken.waitingToShow &&
                mService.mAppTransition.isTransitionSet()) {
            return false;
        }
        final AppWindowToken atoken = mAppToken;
        final boolean animating = atoken != null
                ? (atoken.mAppAnimator.animation != null) : false;
        return mHasSurface && !mDestroying && !mExiting
                && (atoken == null ? mPolicyVisibility : !atoken.hiddenRequested)
                && ((!mAttachedHidden && mViewVisibility == View.VISIBLE
                                && !mRootToken.hidden)
                        || mWinAnimator.mAnimation != null || animating);
    }

    /**
     * Is this window visible, ignoring its app token?  It is not visible
     * if there is no surface, or we are in the process of running an exit animation
     * that will remove the surface.
     */
    public boolean isWinVisibleLw() {
        final AppWindowToken atoken = mAppToken;
        return mHasSurface && mPolicyVisibility && !mAttachedHidden
                && (atoken == null || !atoken.hiddenRequested || atoken.mAppAnimator.animating)
                && !mExiting && !mDestroying;
    }

    /**
     * The same as isVisible(), but follows the current hidden state of
     * the associated app token, not the pending requested hidden state.
     */
    boolean isVisibleNow() {
        return mHasSurface && mPolicyVisibility && !mAttachedHidden
                && (!mRootToken.hidden || mAttrs.type == TYPE_APPLICATION_STARTING)
                && !mExiting && !mDestroying;
    }

    /**
     * Can this window possibly be a drag/drop target?  The test here is
     * a combination of the above "visible now" with the check that the
     * Input Manager uses when discarding windows from input consideration.
     */
    boolean isPotentialDragTarget() {
        return isVisibleNow() && !mRemoved
                && mInputChannel != null && mInputWindowHandle != null;
    }

    /**
     * Same as isVisible(), but we also count it as visible between the
     * call to IWindowSession.add() and the first relayout().
     */
    boolean isVisibleOrAdding() {
        final AppWindowToken atoken = mAppToken;
        return (mHasSurface || (!mRelayoutCalled && mViewVisibility == View.VISIBLE))
                && mPolicyVisibility && !mAttachedHidden
                && (atoken == null || !atoken.hiddenRequested)
                && !mExiting && !mDestroying;
    }

    /**
     * Is this window currently on-screen?  It is on-screen either if it
     * is visible or it is currently running an animation before no longer
     * being visible.
     */
    boolean isOnScreen() {
        return mPolicyVisibility && isOnScreenIgnoringKeyguard();
    }

    /**
     * Like isOnScreen(), but ignores any force hiding of the window due
     * to the keyguard.
     */
    boolean isOnScreenIgnoringKeyguard() {
        if (!mHasSurface || mDestroying) {
            return false;
        }
        final AppWindowToken atoken = mAppToken;
        if (atoken != null) {
            return ((!mAttachedHidden && !atoken.hiddenRequested)
                    || mWinAnimator.mAnimation != null || atoken.mAppAnimator.animation != null);
        }
        return !mAttachedHidden || mWinAnimator.mAnimation != null;
    }

    /**
     * Like isOnScreen(), but we don't return true if the window is part
     * of a transition that has not yet been started.
     */
    boolean isReadyForDisplay() {
        if (mRootToken.waitingToShow &&
                mService.mAppTransition.isTransitionSet()) {
            return false;
        }
        return mHasSurface && mPolicyVisibility && !mDestroying
                && ((!mAttachedHidden && mViewVisibility == View.VISIBLE
                                && !mRootToken.hidden)
                        || mWinAnimator.mAnimation != null
                        || ((mAppToken != null) && (mAppToken.mAppAnimator.animation != null)));
    }

    /**
     * Like isReadyForDisplay(), but ignores any force hiding of the window due
     * to the keyguard.
     */
    boolean isReadyForDisplayIgnoringKeyguard() {
        if (mRootToken.waitingToShow && mService.mAppTransition.isTransitionSet()) {
            return false;
        }
        final AppWindowToken atoken = mAppToken;
        if (atoken == null && !mPolicyVisibility) {
            // If this is not an app window, and the policy has asked to force
            // hide, then we really do want to hide.
            return false;
        }
        return mHasSurface && !mDestroying
                && ((!mAttachedHidden && mViewVisibility == View.VISIBLE
                                && !mRootToken.hidden)
                        || mWinAnimator.mAnimation != null
                        || ((atoken != null) && (atoken.mAppAnimator.animation != null)
                                && !mWinAnimator.isDummyAnimation()));
    }

    /**
     * Like isOnScreen, but returns false if the surface hasn't yet
     * been drawn.
     */
    @Override
    public boolean isDisplayedLw() {
        final AppWindowToken atoken = mAppToken;
        return isDrawnLw() && mPolicyVisibility
            && ((!mAttachedHidden &&
                    (atoken == null || !atoken.hiddenRequested))
                        || mWinAnimator.mAnimating
                        || (atoken != null && atoken.mAppAnimator.animation != null));
    }

    /**
     * Return true if this window or its app token is currently animating.
     */
    @Override
    public boolean isAnimatingLw() {
        return mWinAnimator.mAnimation != null
                || (mAppToken != null && mAppToken.mAppAnimator.animation != null);
    }

    @Override
    public boolean isGoneForLayoutLw() {
        final AppWindowToken atoken = mAppToken;
        return mViewVisibility == View.GONE
                || !mRelayoutCalled
                || (atoken == null && mRootToken.hidden)
                || (atoken != null && (atoken.hiddenRequested || atoken.hidden))
                || mAttachedHidden
                || (mExiting && !isAnimatingLw())
                || mDestroying;
    }

    /**
     * Returns true if the window has a surface that it has drawn a
     * complete UI in to.
     */
    public boolean isDrawFinishedLw() {
        return mHasSurface && !mDestroying &&
                (mWinAnimator.mDrawState == WindowStateAnimator.COMMIT_DRAW_PENDING
                || mWinAnimator.mDrawState == WindowStateAnimator.READY_TO_SHOW
                || mWinAnimator.mDrawState == WindowStateAnimator.HAS_DRAWN);
    }

    /**
     * Returns true if the window has a surface that it has drawn a
     * complete UI in to.
     */
    public boolean isDrawnLw() {
        return mHasSurface && !mDestroying &&
                (mWinAnimator.mDrawState == WindowStateAnimator.READY_TO_SHOW
                || mWinAnimator.mDrawState == WindowStateAnimator.HAS_DRAWN);
    }

    /**
     * Return true if the window is opaque and fully drawn.  This indicates
     * it may obscure windows behind it.
     */
    boolean isOpaqueDrawn() {
        return (mAttrs.format == PixelFormat.OPAQUE
                        || mAttrs.type == TYPE_WALLPAPER)
                && isDrawnLw() && mWinAnimator.mAnimation == null
                && (mAppToken == null || mAppToken.mAppAnimator.animation == null);
    }

    /**
     * Return whether this window is wanting to have a translation
     * animation applied to it for an in-progress move.  (Only makes
     * sense to call from performLayoutAndPlaceSurfacesLockedInner().)
     */
    boolean shouldAnimateMove() {
        return mContentChanged && !mExiting && !mWinAnimator.mLastHidden && mService.okToDisplay()
                && (mFrame.top != mLastFrame.top
                        || mFrame.left != mLastFrame.left)
                && (mAttrs.privateFlags&PRIVATE_FLAG_NO_MOVE_ANIMATION) == 0
                && (mAttachedWindow == null || !mAttachedWindow.shouldAnimateMove());
    }

    boolean isFullscreen(int screenWidth, int screenHeight) {
        return mFrame.left <= 0 && mFrame.top <= 0 &&
                mFrame.right >= screenWidth && mFrame.bottom >= screenHeight;
    }

    boolean isConfigChanged() {
        final TaskStack stack = getStack();
        final Configuration overrideConfig =
                (stack != null) ? stack.mOverrideConfig : Configuration.EMPTY;
        final Configuration serviceConfig = mService.mCurConfiguration;
        boolean configChanged =
                (mConfiguration != serviceConfig && mConfiguration.diff(serviceConfig) != 0)
                || (mOverrideConfig != overrideConfig && !mOverrideConfig.equals(overrideConfig));

        if ((mAttrs.privateFlags & PRIVATE_FLAG_KEYGUARD) != 0) {
            // Retain configuration changed status until resetConfiguration called.
            mConfigHasChanged |= configChanged;
            configChanged = mConfigHasChanged;
        }

        return configChanged;
    }

    void removeLocked() {
        disposeInputChannel();

        if (mAttachedWindow != null) {
            if (WindowManagerService.DEBUG_ADD_REMOVE) Slog.v(TAG, "Removing " + this + " from " + mAttachedWindow);
            mAttachedWindow.mChildWindows.remove(this);
        }
        mWinAnimator.destroyDeferredSurfaceLocked();
        mWinAnimator.destroySurfaceLocked();
        mSession.windowRemovedLocked();
        try {
            mClient.asBinder().unlinkToDeath(mDeathRecipient, 0);
        } catch (RuntimeException e) {
            // Ignore if it has already been removed (usually because
            // we are doing this as part of processing a death note.)
        }
    }

    private void setConfiguration(
            final Configuration newConfig, final Configuration newOverrideConfig) {
        mConfiguration = newConfig;
        mOverrideConfig = newOverrideConfig;
        mConfigHasChanged = false;
    }

    void setInputChannel(InputChannel inputChannel) {
        if (mInputChannel != null) {
            throw new IllegalStateException("Window already has an input channel.");
        }

        mInputChannel = inputChannel;
        mInputWindowHandle.inputChannel = inputChannel;
    }

    void disposeInputChannel() {
        if (mInputChannel != null) {
            mService.mInputManager.unregisterInputChannel(mInputChannel);

            mInputChannel.dispose();
            mInputChannel = null;
        }

        mInputWindowHandle.inputChannel = null;
    }

    private class DeathRecipient implements IBinder.DeathRecipient {
        @Override
        public void binderDied() {
            try {
                synchronized(mService.mWindowMap) {
                    WindowState win = mService.windowForClientLocked(mSession, mClient, false);
                    Slog.i(TAG, "WIN DEATH: " + win);
                    if (win != null) {
                        mService.removeWindowLocked(mSession, win);
                    } else if (mHasSurface) {
                        Slog.e(TAG, "!!! LEAK !!! Window removed but surface still valid.");
                        mService.removeWindowLocked(mSession, WindowState.this);
                    }
                }
            } catch (IllegalArgumentException ex) {
                // This will happen if the window has already been
                // removed.
            }
        }
    }

    /**
     * @return true if this window desires key events.
     */
    public final boolean canReceiveKeys() {
        return isVisibleOrAdding()
                && (mViewVisibility == View.VISIBLE)
                && ((mAttrs.flags & WindowManager.LayoutParams.FLAG_NOT_FOCUSABLE) == 0);
    }

    @Override
    public boolean hasDrawnLw() {
        return mWinAnimator.mDrawState == WindowStateAnimator.HAS_DRAWN;
    }

    @Override
    public boolean showLw(boolean doAnimation) {
        return showLw(doAnimation, true);
    }

    boolean showLw(boolean doAnimation, boolean requestAnim) {
        if (isHiddenFromUserLocked()) {
            return false;
        }
        if (!mAppOpVisibility) {
            // Being hidden due to app op request.
            return false;
        }
        if (mPolicyVisibility && mPolicyVisibilityAfterAnim) {
            // Already showing.
            return false;
        }
        if (DEBUG_VISIBILITY) Slog.v(TAG, "Policy visibility true: " + this);
        if (doAnimation) {
            if (DEBUG_VISIBILITY) Slog.v(TAG, "doAnimation: mPolicyVisibility="
                    + mPolicyVisibility + " mAnimation=" + mWinAnimator.mAnimation);
            if (!mService.okToDisplay()) {
                doAnimation = false;
            } else if (mPolicyVisibility && mWinAnimator.mAnimation == null) {
                // Check for the case where we are currently visible and
                // not animating; we do not want to do animation at such a
                // point to become visible when we already are.
                doAnimation = false;
            }
        }
        mPolicyVisibility = true;
        mPolicyVisibilityAfterAnim = true;
        if (doAnimation) {
            mWinAnimator.applyAnimationLocked(WindowManagerPolicy.TRANSIT_ENTER, true);
        }
        if (requestAnim) {
            mService.scheduleAnimationLocked();
        }
        return true;
    }

    @Override
    public boolean hideLw(boolean doAnimation) {
        return hideLw(doAnimation, true);
    }

    boolean hideLw(boolean doAnimation, boolean requestAnim) {
        if (doAnimation) {
            if (!mService.okToDisplay()) {
                doAnimation = false;
            }
        }
        boolean current = doAnimation ? mPolicyVisibilityAfterAnim
                : mPolicyVisibility;
        if (!current) {
            // Already hiding.
            return false;
        }
        if (doAnimation) {
            mWinAnimator.applyAnimationLocked(WindowManagerPolicy.TRANSIT_EXIT, false);
            if (mWinAnimator.mAnimation == null) {
                doAnimation = false;
            }
        }
        if (doAnimation) {
            mPolicyVisibilityAfterAnim = false;
        } else {
            if (DEBUG_VISIBILITY) Slog.v(TAG, "Policy visibility false: " + this);
            mPolicyVisibilityAfterAnim = false;
            mPolicyVisibility = false;
            // Window is no longer visible -- make sure if we were waiting
            // for it to be displayed before enabling the display, that
            // we allow the display to be enabled now.
            mService.enableScreenIfNeededLocked();
            if (mService.mCurrentFocus == this) {
                if (WindowManagerService.DEBUG_FOCUS_LIGHT) Slog.i(TAG,
                        "WindowState.hideLw: setting mFocusMayChange true");
                mService.mFocusMayChange = true;
            }
        }
        if (requestAnim) {
            mService.scheduleAnimationLocked();
        }
        return true;
    }

    public void setAppOpVisibilityLw(boolean state) {
        if (mAppOpVisibility != state) {
            mAppOpVisibility = state;
            if (state) {
                // If the policy visibility had last been to hide, then this
                // will incorrectly show at this point since we lost that
                // information.  Not a big deal -- for the windows that have app
                // ops modifies they should only be hidden by policy due to the
                // lock screen, and the user won't be changing this if locked.
                // Plus it will quickly be fixed the next time we do a layout.
                showLw(true, true);
            } else {
                hideLw(true, true);
            }
        }
    }

    public void pokeDrawLockLw(long timeout) {
        if (isVisibleOrAdding()) {
            if (mDrawLock == null) {
                // We want the tag name to be somewhat stable so that it is easier to correlate
                // in wake lock statistics.  So in particular, we don't want to include the
                // window's hash code as in toString().
                CharSequence tag = mAttrs.getTitle();
                if (tag == null) {
                    tag = mAttrs.packageName;
                }
                mDrawLock = mService.mPowerManager.newWakeLock(
                        PowerManager.DRAW_WAKE_LOCK, "Window:" + tag);
                mDrawLock.setReferenceCounted(false);
                mDrawLock.setWorkSource(new WorkSource(mOwnerUid, mAttrs.packageName));
            }
            // Each call to acquire resets the timeout.
            if (DEBUG_POWER) {
                Slog.d(TAG, "pokeDrawLock: poking draw lock on behalf of visible window owned by "
                        + mAttrs.packageName);
            }
            mDrawLock.acquire(timeout);
        } else if (DEBUG_POWER) {
            Slog.d(TAG, "pokeDrawLock: suppressed draw lock request for invisible window "
                    + "owned by " + mAttrs.packageName);
        }
    }

    @Override
    public boolean isAlive() {
        return mClient.asBinder().isBinderAlive();
    }

    boolean isClosing() {
        return mExiting || (mService.mClosingApps.contains(mAppToken));
    }

    @Override
    public boolean isDefaultDisplay() {
        final DisplayContent displayContent = getDisplayContent();
        if (displayContent == null) {
            // Only a window that was on a non-default display can be detached from it.
            return false;
        }
        return displayContent.isDefaultDisplay;
    }

    @Override
    public boolean isDimming() {
        TaskStack stack = getStack();
        if (stack == null) {
            return false;
        }
        return stack.isDimming(mWinAnimator);
    }

    public void setShowToOwnerOnlyLocked(boolean showToOwnerOnly) {
        mShowToOwnerOnly = showToOwnerOnly;
    }

    boolean isHiddenFromUserLocked() {
        // Attached windows are evaluated based on the window that they are attached to.
        WindowState win = this;
        while (win.mAttachedWindow != null) {
            win = win.mAttachedWindow;
        }
        if (win.mAttrs.type < WindowManager.LayoutParams.FIRST_SYSTEM_WINDOW
                && win.mAppToken != null && win.mAppToken.showWhenLocked) {
            // Save some cycles by not calling getDisplayInfo unless it is an application
            // window intended for all users.
            final DisplayContent displayContent = win.getDisplayContent();
            if (displayContent == null) {
                return true;
            }
            final DisplayInfo displayInfo = displayContent.getDisplayInfo();
            if (win.mFrame.left <= 0 && win.mFrame.top <= 0
                    && win.mFrame.right >= displayInfo.appWidth
                    && win.mFrame.bottom >= displayInfo.appHeight) {
                // Is a fullscreen window, like the clock alarm. Show to everyone.
                return false;
            }
        }

        return win.mShowToOwnerOnly
                && !mService.isCurrentProfileLocked(UserHandle.getUserId(win.mOwnerUid));
    }

    private static void applyInsets(Region outRegion, Rect frame, Rect inset) {
        outRegion.set(
                frame.left + inset.left, frame.top + inset.top,
                frame.right - inset.right, frame.bottom - inset.bottom);
    }

    public void getTouchableRegion(Region outRegion) {
        final Rect frame = mFrame;
        switch (mTouchableInsets) {
            default:
            case ViewTreeObserver.InternalInsetsInfo.TOUCHABLE_INSETS_FRAME:
                outRegion.set(frame);
                break;
            case ViewTreeObserver.InternalInsetsInfo.TOUCHABLE_INSETS_CONTENT:
                applyInsets(outRegion, frame, mGivenContentInsets);
                break;
            case ViewTreeObserver.InternalInsetsInfo.TOUCHABLE_INSETS_VISIBLE:
                applyInsets(outRegion, frame, mGivenVisibleInsets);
                break;
            case ViewTreeObserver.InternalInsetsInfo.TOUCHABLE_INSETS_REGION: {
                final Region givenTouchableRegion = mGivenTouchableRegion;
                outRegion.set(givenTouchableRegion);
                outRegion.translate(frame.left, frame.top);
                break;
            }
        }
    }

    WindowList getWindowList() {
        final DisplayContent displayContent = getDisplayContent();
        return displayContent == null ? null : displayContent.getWindowList();
    }

    /**
     * Report a focus change.  Must be called with no locks held, and consistently
     * from the same serialized thread (such as dispatched from a handler).
     */
    public void reportFocusChangedSerialized(boolean focused, boolean inTouchMode) {
        try {
            mClient.windowFocusChanged(focused, inTouchMode);
        } catch (RemoteException e) {
        }
        if (mFocusCallbacks != null) {
            final int N = mFocusCallbacks.beginBroadcast();
            for (int i=0; i<N; i++) {
                IWindowFocusObserver obs = mFocusCallbacks.getBroadcastItem(i);
                try {
                    if (focused) {
                        obs.focusGained(mWindowId.asBinder());
                    } else {
                        obs.focusLost(mWindowId.asBinder());
                    }
                } catch (RemoteException e) {
                }
            }
            mFocusCallbacks.finishBroadcast();
        }
    }

    void reportResized() {
        try {
            if (DEBUG_RESIZE || DEBUG_ORIENTATION) Slog.v(TAG, "Reporting new frame to " + this
                    + ": " + mCompatFrame);
            boolean configChanged = isConfigChanged();
            final TaskStack stack = getStack();
            final Configuration overrideConfig =
                    (stack != null) ? stack.mOverrideConfig : Configuration.EMPTY;
            if ((DEBUG_RESIZE || DEBUG_ORIENTATION || DEBUG_CONFIGURATION) && configChanged) {
                Slog.i(TAG, "Sending new config to window " + this + ": "
                        + mWinAnimator.mSurfaceW + "x" + mWinAnimator.mSurfaceH + " / config="
                        + mService.mCurConfiguration + " overrideConfig=" + overrideConfig);
            }
            setConfiguration(mService.mCurConfiguration, overrideConfig);
            if (DEBUG_ORIENTATION && mWinAnimator.mDrawState == WindowStateAnimator.DRAW_PENDING)
                Slog.i(TAG, "Resizing " + this + " WITH DRAW PENDING");

            final Rect frame = mFrame;
            final Rect overscanInsets = mLastOverscanInsets;
            final Rect contentInsets = mLastContentInsets;
            final Rect visibleInsets = mLastVisibleInsets;
            final Rect stableInsets = mLastStableInsets;
            final boolean reportDraw = mWinAnimator.mDrawState == WindowStateAnimator.DRAW_PENDING;
            final Configuration newConfig = configChanged ? mConfiguration : null;
            if (mAttrs.type != WindowManager.LayoutParams.TYPE_APPLICATION_STARTING
                    && mClient instanceof IWindow.Stub) {
                // To prevent deadlock simulate one-way call if win.mClient is a local object.
                mService.mH.post(new Runnable() {
                    @Override
                    public void run() {
                        try {
                            mClient.resized(frame, overscanInsets, contentInsets,
                                    visibleInsets, stableInsets,  reportDraw, newConfig);
                        } catch (RemoteException e) {
                            // Not a remote call, RemoteException won't be raised.
                        }
                    }
                });
            } else {
                mClient.resized(frame, overscanInsets, contentInsets, visibleInsets, stableInsets,
                        reportDraw, newConfig);
            }

            //TODO (multidisplay): Accessibility supported only for the default display.
            if (mService.mAccessibilityController != null
                    && getDisplayId() == Display.DEFAULT_DISPLAY) {
                mService.mAccessibilityController.onSomeWindowResizedOrMovedLocked();
            }

            mOverscanInsetsChanged = false;
            mContentInsetsChanged = false;
            mVisibleInsetsChanged = false;
            mStableInsetsChanged = false;
            mWinAnimator.mSurfaceResized = false;
        } catch (RemoteException e) {
            mOrientationChanging = false;
            mLastFreezeDuration = (int)(SystemClock.elapsedRealtime()
                    - mService.mDisplayFreezeTime);
        }
    }

    public void registerFocusObserver(IWindowFocusObserver observer) {
        synchronized(mService.mWindowMap) {
            if (mFocusCallbacks == null) {
                mFocusCallbacks = new RemoteCallbackList<IWindowFocusObserver>();
            }
            mFocusCallbacks.register(observer);
        }
    }

    public void unregisterFocusObserver(IWindowFocusObserver observer) {
        synchronized(mService.mWindowMap) {
            if (mFocusCallbacks != null) {
                mFocusCallbacks.unregister(observer);
            }
        }
    }

    public boolean isFocused() {
        synchronized(mService.mWindowMap) {
            return mService.mCurrentFocus == this;
        }
    }

    void dump(PrintWriter pw, String prefix, boolean dumpAll) {
        final TaskStack stack = getStack();
        pw.print(prefix); pw.print("mDisplayId="); pw.print(getDisplayId());
                if (stack != null) {
                    pw.print(" stackId="); pw.print(stack.mStackId);
                }
                pw.print(" mSession="); pw.print(mSession);
                pw.print(" mClient="); pw.println(mClient.asBinder());
        pw.print(prefix); pw.print("mOwnerUid="); pw.print(mOwnerUid);
                pw.print(" mShowToOwnerOnly="); pw.print(mShowToOwnerOnly);
                pw.print(" package="); pw.print(mAttrs.packageName);
                pw.print(" appop="); pw.println(AppOpsManager.opToName(mAppOp));
        pw.print(prefix); pw.print("mAttrs="); pw.println(mAttrs);
        pw.print(prefix); pw.print("Requested w="); pw.print(mRequestedWidth);
                pw.print(" h="); pw.print(mRequestedHeight);
                pw.print(" mLayoutSeq="); pw.println(mLayoutSeq);
        if (mRequestedWidth != mLastRequestedWidth || mRequestedHeight != mLastRequestedHeight) {
            pw.print(prefix); pw.print("LastRequested w="); pw.print(mLastRequestedWidth);
                    pw.print(" h="); pw.println(mLastRequestedHeight);
        }
        if (mAttachedWindow != null || mLayoutAttached) {
            pw.print(prefix); pw.print("mAttachedWindow="); pw.print(mAttachedWindow);
                    pw.print(" mLayoutAttached="); pw.println(mLayoutAttached);
        }
        if (mIsImWindow || mIsWallpaper || mIsFloatingLayer) {
            pw.print(prefix); pw.print("mIsImWindow="); pw.print(mIsImWindow);
                    pw.print(" mIsWallpaper="); pw.print(mIsWallpaper);
                    pw.print(" mIsFloatingLayer="); pw.print(mIsFloatingLayer);
                    pw.print(" mWallpaperVisible="); pw.println(mWallpaperVisible);
        }
        if (dumpAll) {
            pw.print(prefix); pw.print("mBaseLayer="); pw.print(mBaseLayer);
                    pw.print(" mSubLayer="); pw.print(mSubLayer);
                    pw.print(" mAnimLayer="); pw.print(mLayer); pw.print("+");
                    pw.print((mTargetAppToken != null ?
                            mTargetAppToken.mAppAnimator.animLayerAdjustment
                          : (mAppToken != null ? mAppToken.mAppAnimator.animLayerAdjustment : 0)));
                    pw.print("="); pw.print(mWinAnimator.mAnimLayer);
                    pw.print(" mLastLayer="); pw.println(mWinAnimator.mLastLayer);
        }
        if (dumpAll) {
            pw.print(prefix); pw.print("mToken="); pw.println(mToken);
            pw.print(prefix); pw.print("mRootToken="); pw.println(mRootToken);
            if (mAppToken != null) {
                pw.print(prefix); pw.print("mAppToken="); pw.println(mAppToken);
            }
            if (mTargetAppToken != null) {
                pw.print(prefix); pw.print("mTargetAppToken="); pw.println(mTargetAppToken);
            }
            pw.print(prefix); pw.print("mViewVisibility=0x");
            pw.print(Integer.toHexString(mViewVisibility));
            pw.print(" mHaveFrame="); pw.print(mHaveFrame);
            pw.print(" mObscured="); pw.println(mObscured);
            pw.print(prefix); pw.print("mSeq="); pw.print(mSeq);
            pw.print(" mSystemUiVisibility=0x");
            pw.println(Integer.toHexString(mSystemUiVisibility));
        }
        if (!mPolicyVisibility || !mPolicyVisibilityAfterAnim || !mAppOpVisibility
                || mAttachedHidden) {
            pw.print(prefix); pw.print("mPolicyVisibility=");
                    pw.print(mPolicyVisibility);
                    pw.print(" mPolicyVisibilityAfterAnim=");
                    pw.print(mPolicyVisibilityAfterAnim);
                    pw.print(" mAppOpVisibility=");
                    pw.print(mAppOpVisibility);
                    pw.print(" mAttachedHidden="); pw.println(mAttachedHidden);
        }
        if (!mRelayoutCalled || mLayoutNeeded) {
            pw.print(prefix); pw.print("mRelayoutCalled="); pw.print(mRelayoutCalled);
                    pw.print(" mLayoutNeeded="); pw.println(mLayoutNeeded);
        }
        if (mXOffset != 0 || mYOffset != 0) {
            pw.print(prefix); pw.print("Offsets x="); pw.print(mXOffset);
                    pw.print(" y="); pw.println(mYOffset);
        }
        if (dumpAll) {
            pw.print(prefix); pw.print("mGivenContentInsets=");
                    mGivenContentInsets.printShortString(pw);
                    pw.print(" mGivenVisibleInsets=");
                    mGivenVisibleInsets.printShortString(pw);
                    pw.println();
            if (mTouchableInsets != 0 || mGivenInsetsPending) {
                pw.print(prefix); pw.print("mTouchableInsets="); pw.print(mTouchableInsets);
                        pw.print(" mGivenInsetsPending="); pw.println(mGivenInsetsPending);
                Region region = new Region();
                getTouchableRegion(region);
                pw.print(prefix); pw.print("touchable region="); pw.println(region);
            }
            pw.print(prefix); pw.print("mConfiguration="); pw.println(mConfiguration);
            if (mOverrideConfig != Configuration.EMPTY) {
                pw.print(prefix); pw.print("mOverrideConfig="); pw.println(mOverrideConfig);
            }
        }
        pw.print(prefix); pw.print("mHasSurface="); pw.print(mHasSurface);
                pw.print(" mShownFrame="); mShownFrame.printShortString(pw);
                pw.print(" isReadyForDisplay()="); pw.println(isReadyForDisplay());
        if (dumpAll) {
            pw.print(prefix); pw.print("mFrame="); mFrame.printShortString(pw);
                    pw.print(" last="); mLastFrame.printShortString(pw);
                    pw.println();
            pw.print(prefix); pw.print("mSystemDecorRect="); mSystemDecorRect.printShortString(pw);
                    pw.print(" last="); mLastSystemDecorRect.printShortString(pw);
                    pw.println();
        }
        if (mEnforceSizeCompat) {
            pw.print(prefix); pw.print("mCompatFrame="); mCompatFrame.printShortString(pw);
                    pw.println();
        }
        if (dumpAll) {
            pw.print(prefix); pw.print("Frames: containing=");
                    mContainingFrame.printShortString(pw);
                    pw.print(" parent="); mParentFrame.printShortString(pw);
                    pw.println();
            pw.print(prefix); pw.print("    display="); mDisplayFrame.printShortString(pw);
                    pw.print(" overscan="); mOverscanFrame.printShortString(pw);
                    pw.println();
            pw.print(prefix); pw.print("    content="); mContentFrame.printShortString(pw);
                    pw.print(" visible="); mVisibleFrame.printShortString(pw);
                    pw.println();
            pw.print(prefix); pw.print("    decor="); mDecorFrame.printShortString(pw);
                    pw.println();
            pw.print(prefix); pw.print("Cur insets: overscan=");
                    mOverscanInsets.printShortString(pw);
                    pw.print(" content="); mContentInsets.printShortString(pw);
                    pw.print(" visible="); mVisibleInsets.printShortString(pw);
                    pw.print(" stable="); mStableInsets.printShortString(pw);
                    pw.println();
            pw.print(prefix); pw.print("Lst insets: overscan=");
                    mLastOverscanInsets.printShortString(pw);
                    pw.print(" content="); mLastContentInsets.printShortString(pw);
                    pw.print(" visible="); mLastVisibleInsets.printShortString(pw);
                    pw.print(" stable="); mLastStableInsets.printShortString(pw);
                    pw.println();
        }
        pw.print(prefix); pw.print(mWinAnimator); pw.println(":");
        mWinAnimator.dump(pw, prefix + "  ", dumpAll);
        if (mExiting || mRemoveOnExit || mDestroying || mRemoved) {
            pw.print(prefix); pw.print("mExiting="); pw.print(mExiting);
                    pw.print(" mRemoveOnExit="); pw.print(mRemoveOnExit);
                    pw.print(" mDestroying="); pw.print(mDestroying);
                    pw.print(" mRemoved="); pw.println(mRemoved);
        }
        if (mOrientationChanging || mAppFreezing || mTurnOnScreen) {
            pw.print(prefix); pw.print("mOrientationChanging=");
                    pw.print(mOrientationChanging);
                    pw.print(" mAppFreezing="); pw.print(mAppFreezing);
                    pw.print(" mTurnOnScreen="); pw.println(mTurnOnScreen);
        }
        if (mLastFreezeDuration != 0) {
            pw.print(prefix); pw.print("mLastFreezeDuration=");
                    TimeUtils.formatDuration(mLastFreezeDuration, pw); pw.println();
        }
        if (mHScale != 1 || mVScale != 1) {
            pw.print(prefix); pw.print("mHScale="); pw.print(mHScale);
                    pw.print(" mVScale="); pw.println(mVScale);
        }
        if (mWallpaperX != -1 || mWallpaperY != -1) {
            pw.print(prefix); pw.print("mWallpaperX="); pw.print(mWallpaperX);
                    pw.print(" mWallpaperY="); pw.println(mWallpaperY);
        }
        if (mWallpaperXStep != -1 || mWallpaperYStep != -1) {
            pw.print(prefix); pw.print("mWallpaperXStep="); pw.print(mWallpaperXStep);
                    pw.print(" mWallpaperYStep="); pw.println(mWallpaperYStep);
        }
        if (mWallpaperDisplayOffsetX != Integer.MIN_VALUE
                || mWallpaperDisplayOffsetY != Integer.MIN_VALUE) {
            pw.print(prefix); pw.print("mWallpaperDisplayOffsetX=");
                    pw.print(mWallpaperDisplayOffsetX);
                    pw.print(" mWallpaperDisplayOffsetY=");
                    pw.println(mWallpaperDisplayOffsetY);
        }
        if (mDrawLock != null) {
            pw.println("mDrawLock=" + mDrawLock);
        }
    }

    String makeInputChannelName() {
        return Integer.toHexString(System.identityHashCode(this))
            + " " + mAttrs.getTitle();
    }

    @Override
    public String toString() {
        CharSequence title = mAttrs.getTitle();
        if (title == null || title.length() <= 0) {
            title = mAttrs.packageName;
        }
        if (mStringNameCache == null || mLastTitle != title || mWasExiting != mExiting) {
            mLastTitle = title;
            mWasExiting = mExiting;
            mStringNameCache = "Window{" + Integer.toHexString(System.identityHashCode(this))
                    + " u" + UserHandle.getUserId(mSession.mUid)
                    + " " + mLastTitle + (mExiting ? " EXITING}" : "}");
        }
        return mStringNameCache;
    }
}<|MERGE_RESOLUTION|>--- conflicted
+++ resolved
@@ -346,12 +346,6 @@
     /** When true this window can be displayed on screens owther than mOwnerUid's */
     private boolean mShowToOwnerOnly;
 
-<<<<<<< HEAD
-=======
-    /** When true this window is at the top of the screen and should be layed out to extend under
-     * the status bar */
-    boolean mUnderStatusBar = true;
-
     /**
      * Wake lock for drawing.
      * Even though it's slightly more expensive to do so, we will use a separate wake lock
@@ -361,7 +355,6 @@
      */
     PowerManager.WakeLock mDrawLock;
 
->>>>>>> 57bb5f5c
     WindowState(WindowManagerService service, Session s, IWindow c, WindowToken token,
            WindowState attachedWindow, int appOp, int seq, WindowManager.LayoutParams a,
            int viewVisibility, final DisplayContent displayContent) {
