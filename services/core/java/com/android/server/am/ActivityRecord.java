/*
 * Copyright (C) 2006 The Android Open Source Project
 *
 * Licensed under the Apache License, Version 2.0 (the "License");
 * you may not use this file except in compliance with the License.
 * You may obtain a copy of the License at
 *
 *      http://www.apache.org/licenses/LICENSE-2.0
 *
 * Unless required by applicable law or agreed to in writing, software
 * distributed under the License is distributed on an "AS IS" BASIS,
 * WITHOUT WARRANTIES OR CONDITIONS OF ANY KIND, either express or implied.
 * See the License for the specific language governing permissions and
 * limitations under the License.
 */

package com.android.server.am;

import static com.android.server.am.ActivityManagerDebugConfig.*;
import static com.android.server.am.TaskPersister.DEBUG_PERSISTER;
import static com.android.server.am.TaskPersister.DEBUG_RESTORER;
import static com.android.server.am.TaskRecord.INVALID_TASK_ID;

import android.app.ActivityManager.TaskDescription;
import android.os.PersistableBundle;
import android.os.Trace;

import com.android.internal.app.ResolverActivity;
import com.android.internal.content.ReferrerIntent;
import com.android.internal.util.XmlUtils;
import com.android.server.AttributeCache;
import com.android.server.am.ActivityStack.ActivityState;
import com.android.server.am.ActivityStackSupervisor.ActivityContainer;

import android.app.ActivityOptions;
import android.app.ResultInfo;
import android.content.ComponentName;
import android.content.Intent;
import android.content.pm.ActivityInfo;
import android.content.pm.ApplicationInfo;
import android.content.res.CompatibilityInfo;
import android.content.res.Configuration;
import android.graphics.Bitmap;
import android.graphics.Rect;
import android.os.Build;
import android.os.Bundle;
import android.os.IBinder;
import android.os.Message;
import android.os.Process;
import android.os.RemoteException;
import android.os.SystemClock;
import android.os.UserHandle;
import android.util.EventLog;
import android.util.Log;
import android.util.Slog;
import android.util.TimeUtils;
import android.view.IApplicationToken;
import android.view.WindowManager;

import org.xmlpull.v1.XmlPullParser;
import org.xmlpull.v1.XmlPullParserException;
import org.xmlpull.v1.XmlSerializer;

import java.io.IOException;
import java.io.PrintWriter;
import java.lang.ref.WeakReference;
import java.util.ArrayList;
import java.util.HashSet;
import java.util.Objects;

/**
 * An entry in the history stack, representing an activity.
 */
final class ActivityRecord {
    private static final String TAG = TAG_WITH_CLASS_NAME ? "ActivityRecord" : TAG_AM;
    private static final String TAG_SWITCH = TAG + POSTFIX_SWITCH;
    private static final String TAG_THUMBNAILS = TAG + POSTFIX_THUMBNAILS;

    private static final boolean SHOW_ACTIVITY_START_TIME = true;
    static final boolean DEBUG_SAVED_STATE = ActivityStackSupervisor.DEBUG_SAVED_STATE;
    final public static String RECENTS_PACKAGE_NAME = "com.android.systemui.recents";

    private static final String ATTR_ID = "id";
    private static final String TAG_INTENT = "intent";
    private static final String ATTR_USERID = "user_id";
    private static final String TAG_PERSISTABLEBUNDLE = "persistable_bundle";
    private static final String ATTR_LAUNCHEDFROMUID = "launched_from_uid";
    static final String ATTR_LAUNCHEDFROMPACKAGE = "launched_from_package";
    private static final String ATTR_RESOLVEDTYPE = "resolved_type";
    private static final String ATTR_COMPONENTSPECIFIED = "component_specified";
    static final String ACTIVITY_ICON_SUFFIX = "_activity_icon_";

    final ActivityManagerService service; // owner
    final IApplicationToken.Stub appToken; // window manager token
    final ActivityInfo info; // all about me
    final ApplicationInfo appInfo; // information about activity's app
    int launchedFromUid; // always the uid who started the activity.
    final String launchedFromPackage; // always the package who started the activity.
    final int userId;          // Which user is this running for?
    final Intent intent;    // the original intent that generated us
    final ComponentName realActivity;  // the intent component, or target of an alias.
    final String shortComponentName; // the short component name of the intent
    final String resolvedType; // as per original caller;
    final String packageName; // the package implementing intent's component
    final String processName; // process where this component wants to run
    final String taskAffinity; // as per ActivityInfo.taskAffinity
    final boolean stateNotNeeded; // As per ActivityInfo.flags
    boolean fullscreen; // covers the full screen?
    final boolean noDisplay;  // activity is not displayed?
    final boolean componentSpecified;  // did caller specifiy an explicit component?

    static final int APPLICATION_ACTIVITY_TYPE = 0;
    static final int HOME_ACTIVITY_TYPE = 1;
    static final int RECENTS_ACTIVITY_TYPE = 2;
    int mActivityType;

    CharSequence nonLocalizedLabel;  // the label information from the package mgr.
    int labelRes;           // the label information from the package mgr.
    int icon;               // resource identifier of activity's icon.
    int logo;               // resource identifier of activity's logo.
    int theme;              // resource identifier of activity's theme.
    int realTheme;          // actual theme resource we will use, never 0.
    int windowFlags;        // custom window flags for preview window.
    TaskRecord task;        // the task this is in.
    long createTime = System.currentTimeMillis();
    long displayStartTime;  // when we started launching this activity
    long fullyDrawnStartTime; // when we started launching this activity
    long startTime;         // last time this activity was started
    long lastVisibleTime;   // last time this activity became visible
    long cpuTimeAtResume;   // the cpu time of host process at the time of resuming activity
    long pauseTime;         // last time we started pausing the activity
    long launchTickTime;    // base time for launch tick messages
    Configuration configuration; // configuration activity was last running in
    // Overridden configuration by the activity stack
    // WARNING: Reference points to {@link ActivityStack#mOverrideConfig}, so its internal state
    // should never be altered directly.
    Configuration stackConfigOverride;
    CompatibilityInfo compat;// last used compatibility mode
    ActivityRecord resultTo; // who started this entry, so will get our reply
    final String resultWho; // additional identifier for use by resultTo.
    final int requestCode;  // code given by requester (resultTo)
    ArrayList<ResultInfo> results; // pending ActivityResult objs we have received
    HashSet<WeakReference<PendingIntentRecord>> pendingResults; // all pending intents for this act
    ArrayList<ReferrerIntent> newIntents; // any pending new intents for single-top mode
    ActivityOptions pendingOptions; // most recently given options
    ActivityOptions returningOptions; // options that are coming back via convertToTranslucent
    HashSet<ConnectionRecord> connections; // All ConnectionRecord we hold
    UriPermissionOwner uriPermissions; // current special URI access perms.
    ProcessRecord app;      // if non-null, hosting application
    ActivityState state;    // current state we are in
    Bundle  icicle;         // last saved activity state
    PersistableBundle persistentState; // last persistently saved activity state
    boolean frontOfTask;    // is this the root activity of its task?
    boolean launchFailed;   // set if a launched failed, to abort on 2nd try
    boolean haveState;      // have we gotten the last activity state?
    boolean stopped;        // is activity pause finished?
    boolean delayedResume;  // not yet resumed because of stopped app switches?
    boolean finishing;      // activity in pending finish list?
    boolean configDestroy;  // need to destroy due to config change?
    int configChangeFlags;  // which config values have changed
    boolean keysPaused;     // has key dispatching been paused for it?
    int launchMode;         // the launch mode activity attribute.
    boolean visible;        // does this activity's window need to be shown?
    boolean sleeping;       // have we told the activity to sleep?
    boolean nowVisible;     // is this activity's window visible?
    boolean idle;           // has the activity gone idle?
    boolean hasBeenLaunched;// has this activity ever been launched?
    boolean frozenBeforeDestroy;// has been frozen but not yet destroyed.
    boolean immersive;      // immersive mode (don't interrupt if possible)
    boolean forceNewConfig; // force re-create with new config next time
    int launchCount;        // count of launches since last state
    long lastLaunchTime;    // time of last lauch of this activity
    ArrayList<ActivityContainer> mChildContainers = new ArrayList<ActivityContainer>();

    String stringName;      // for caching of toString().

    private boolean inHistory;  // are we in the history stack?
    final ActivityStackSupervisor mStackSupervisor;
    boolean mStartingWindowShown = false;
    ActivityContainer mInitialActivityContainer;

    TaskDescription taskDescription; // the recents information for this activity
    boolean mLaunchTaskBehind; // this activity is actively being launched with
        // ActivityOptions.setLaunchTaskBehind, will be cleared once launch is completed.

    void dump(PrintWriter pw, String prefix) {
        final long now = SystemClock.uptimeMillis();
        pw.print(prefix); pw.print("packageName="); pw.print(packageName);
                pw.print(" processName="); pw.println(processName);
        pw.print(prefix); pw.print("launchedFromUid="); pw.print(launchedFromUid);
                pw.print(" launchedFromPackage="); pw.print(launchedFromPackage);
                pw.print(" userId="); pw.println(userId);
        pw.print(prefix); pw.print("app="); pw.println(app);
        pw.print(prefix); pw.println(intent.toInsecureStringWithClip());
        pw.print(prefix); pw.print("frontOfTask="); pw.print(frontOfTask);
                pw.print(" task="); pw.println(task);
        pw.print(prefix); pw.print("taskAffinity="); pw.println(taskAffinity);
        pw.print(prefix); pw.print("realActivity=");
                pw.println(realActivity.flattenToShortString());
        if (appInfo != null) {
            pw.print(prefix); pw.print("baseDir="); pw.println(appInfo.sourceDir);
            if (!Objects.equals(appInfo.sourceDir, appInfo.publicSourceDir)) {
                pw.print(prefix); pw.print("resDir="); pw.println(appInfo.publicSourceDir);
            }
            pw.print(prefix); pw.print("dataDir="); pw.println(appInfo.dataDir);
        }
        pw.print(prefix); pw.print("stateNotNeeded="); pw.print(stateNotNeeded);
                pw.print(" componentSpecified="); pw.print(componentSpecified);
                pw.print(" mActivityType="); pw.println(mActivityType);
        pw.print(prefix); pw.print("compat="); pw.print(compat);
                pw.print(" labelRes=0x"); pw.print(Integer.toHexString(labelRes));
                pw.print(" icon=0x"); pw.print(Integer.toHexString(icon));
                pw.print(" theme=0x"); pw.println(Integer.toHexString(theme));
        pw.print(prefix); pw.print("config="); pw.println(configuration);
        pw.print(prefix); pw.print("stackConfigOverride="); pw.println(stackConfigOverride);
        if (resultTo != null || resultWho != null) {
            pw.print(prefix); pw.print("resultTo="); pw.print(resultTo);
                    pw.print(" resultWho="); pw.print(resultWho);
                    pw.print(" resultCode="); pw.println(requestCode);
        }
        if (taskDescription != null) {
            final String iconFilename = taskDescription.getIconFilename();
            if (iconFilename != null || taskDescription.getLabel() != null ||
                    taskDescription.getPrimaryColor() != 0) {
                pw.print(prefix); pw.print("taskDescription:");
                        pw.print(" iconFilename="); pw.print(taskDescription.getIconFilename());
                        pw.print(" label=\""); pw.print(taskDescription.getLabel());
                                pw.print("\"");
                        pw.print(" color=");
                        pw.println(Integer.toHexString(taskDescription.getPrimaryColor()));
            }
            if (iconFilename == null && taskDescription.getIcon() != null) {
                pw.print(prefix); pw.println("taskDescription contains Bitmap");
            }
        }
        if (results != null) {
            pw.print(prefix); pw.print("results="); pw.println(results);
        }
        if (pendingResults != null && pendingResults.size() > 0) {
            pw.print(prefix); pw.println("Pending Results:");
            for (WeakReference<PendingIntentRecord> wpir : pendingResults) {
                PendingIntentRecord pir = wpir != null ? wpir.get() : null;
                pw.print(prefix); pw.print("  - ");
                if (pir == null) {
                    pw.println("null");
                } else {
                    pw.println(pir);
                    pir.dump(pw, prefix + "    ");
                }
            }
        }
        if (newIntents != null && newIntents.size() > 0) {
            pw.print(prefix); pw.println("Pending New Intents:");
            for (int i=0; i<newIntents.size(); i++) {
                Intent intent = newIntents.get(i);
                pw.print(prefix); pw.print("  - ");
                if (intent == null) {
                    pw.println("null");
                } else {
                    pw.println(intent.toShortString(false, true, false, true));
                }
            }
        }
        if (pendingOptions != null) {
            pw.print(prefix); pw.print("pendingOptions="); pw.println(pendingOptions);
        }
        if (uriPermissions != null) {
            uriPermissions.dump(pw, prefix);
        }
        pw.print(prefix); pw.print("launchFailed="); pw.print(launchFailed);
                pw.print(" launchCount="); pw.print(launchCount);
                pw.print(" lastLaunchTime=");
                if (lastLaunchTime == 0) pw.print("0");
                else TimeUtils.formatDuration(lastLaunchTime, now, pw);
                pw.println();
        pw.print(prefix); pw.print("haveState="); pw.print(haveState);
                pw.print(" icicle="); pw.println(icicle);
        pw.print(prefix); pw.print("state="); pw.print(state);
                pw.print(" stopped="); pw.print(stopped);
                pw.print(" delayedResume="); pw.print(delayedResume);
                pw.print(" finishing="); pw.println(finishing);
        pw.print(prefix); pw.print("keysPaused="); pw.print(keysPaused);
                pw.print(" inHistory="); pw.print(inHistory);
                pw.print(" visible="); pw.print(visible);
                pw.print(" sleeping="); pw.print(sleeping);
                pw.print(" idle="); pw.println(idle);
        pw.print(prefix); pw.print("fullscreen="); pw.print(fullscreen);
                pw.print(" noDisplay="); pw.print(noDisplay);
                pw.print(" immersive="); pw.print(immersive);
                pw.print(" launchMode="); pw.println(launchMode);
        pw.print(prefix); pw.print("frozenBeforeDestroy="); pw.print(frozenBeforeDestroy);
                pw.print(" forceNewConfig="); pw.println(forceNewConfig);
        pw.print(prefix); pw.print("mActivityType=");
                pw.println(activityTypeToString(mActivityType));
        if (displayStartTime != 0 || startTime != 0) {
            pw.print(prefix); pw.print("displayStartTime=");
                    if (displayStartTime == 0) pw.print("0");
                    else TimeUtils.formatDuration(displayStartTime, now, pw);
                    pw.print(" startTime=");
                    if (startTime == 0) pw.print("0");
                    else TimeUtils.formatDuration(startTime, now, pw);
                    pw.println();
        }
        final boolean waitingVisible = mStackSupervisor.mWaitingVisibleActivities.contains(this);
        if (lastVisibleTime != 0 || waitingVisible || nowVisible) {
            pw.print(prefix); pw.print("waitingVisible="); pw.print(waitingVisible);
                    pw.print(" nowVisible="); pw.print(nowVisible);
                    pw.print(" lastVisibleTime=");
                    if (lastVisibleTime == 0) pw.print("0");
                    else TimeUtils.formatDuration(lastVisibleTime, now, pw);
                    pw.println();
        }
        if (configDestroy || configChangeFlags != 0) {
            pw.print(prefix); pw.print("configDestroy="); pw.print(configDestroy);
                    pw.print(" configChangeFlags=");
                    pw.println(Integer.toHexString(configChangeFlags));
        }
        if (connections != null) {
            pw.print(prefix); pw.print("connections="); pw.println(connections);
        }
    }

    static class Token extends IApplicationToken.Stub {
        private final WeakReference<ActivityRecord> weakActivity;
        private final ActivityManagerService mService;

        Token(ActivityRecord activity, ActivityManagerService service) {
            weakActivity = new WeakReference<>(activity);
            mService = service;
        }

        @Override
        public void windowsDrawn() {
            synchronized (mService) {
                ActivityRecord r = tokenToActivityRecordLocked(this);
                if (r != null) {
                    r.windowsDrawnLocked();
                }
            }
        }

        @Override
        public void windowsVisible() {
            synchronized (mService) {
                ActivityRecord r = tokenToActivityRecordLocked(this);
                if (r != null) {
                    r.windowsVisibleLocked();
                }
            }
        }

        @Override
        public void windowsGone() {
            synchronized (mService) {
                ActivityRecord r = tokenToActivityRecordLocked(this);
                if (r != null) {
                    if (DEBUG_SWITCH) Log.v(TAG_SWITCH, "windowsGone(): " + r);
                    r.nowVisible = false;
                    return;
                }
            }
        }

        @Override
        public boolean keyDispatchingTimedOut(String reason) {
            ActivityRecord r;
            ActivityRecord anrActivity;
            ProcessRecord anrApp;
            synchronized (mService) {
                r = tokenToActivityRecordLocked(this);
                if (r == null) {
                    return false;
                }
                anrActivity = r.getWaitingHistoryRecordLocked();
                anrApp = r != null ? r.app : null;
            }
            return mService.inputDispatchingTimedOut(anrApp, anrActivity, r, false, reason);
        }

        @Override
        public long getKeyDispatchingTimeout() {
            synchronized (mService) {
                ActivityRecord r = tokenToActivityRecordLocked(this);
                if (r == null) {
                    return 0;
                }
                r = r.getWaitingHistoryRecordLocked();
                return ActivityManagerService.getInputDispatchingTimeoutLocked(r);
            }
        }

        private static final ActivityRecord tokenToActivityRecordLocked(Token token) {
            if (token == null) {
                return null;
            }
            ActivityRecord r = token.weakActivity.get();
            if (r == null || r.task == null || r.task.stack == null) {
                return null;
            }
            return r;
        }

        @Override
        public String toString() {
            StringBuilder sb = new StringBuilder(128);
            sb.append("Token{");
            sb.append(Integer.toHexString(System.identityHashCode(this)));
            sb.append(' ');
            sb.append(weakActivity.get());
            sb.append('}');
            return sb.toString();
        }
    }

    static ActivityRecord forTokenLocked(IBinder token) {
        try {
            return Token.tokenToActivityRecordLocked((Token)token);
        } catch (ClassCastException e) {
            Slog.w(TAG, "Bad activity token: " + token, e);
            return null;
        }
    }

    boolean isNotResolverActivity() {
        return !ResolverActivity.class.getName().equals(realActivity.getClassName());
    }

    ActivityRecord(ActivityManagerService _service, ProcessRecord _caller,
            int _launchedFromUid, String _launchedFromPackage, Intent _intent, String _resolvedType,
            ActivityInfo aInfo, Configuration _configuration,
            ActivityRecord _resultTo, String _resultWho, int _reqCode,
            boolean _componentSpecified, ActivityStackSupervisor supervisor,
            ActivityContainer container, Bundle options) {
        service = _service;
        appToken = new Token(this, service);
        info = aInfo;
        launchedFromUid = _launchedFromUid;
        launchedFromPackage = _launchedFromPackage;
        userId = UserHandle.getUserId(aInfo.applicationInfo.uid);
        intent = _intent;
        shortComponentName = _intent.getComponent().flattenToShortString();
        resolvedType = _resolvedType;
        componentSpecified = _componentSpecified;
        configuration = _configuration;
        stackConfigOverride = (container != null)
                ? container.mStack.mOverrideConfig : Configuration.EMPTY;
        resultTo = _resultTo;
        resultWho = _resultWho;
        requestCode = _reqCode;
        state = ActivityState.INITIALIZING;
        frontOfTask = false;
        launchFailed = false;
        stopped = false;
        delayedResume = false;
        finishing = false;
        configDestroy = false;
        keysPaused = false;
        inHistory = false;
        visible = true;
        nowVisible = false;
        idle = false;
        hasBeenLaunched = false;
        mStackSupervisor = supervisor;
        mInitialActivityContainer = container;
        if (options != null) {
            pendingOptions = new ActivityOptions(options);
            mLaunchTaskBehind = pendingOptions.getLaunchTaskBehind();
        }

        // This starts out true, since the initial state of an activity
        // is that we have everything, and we shouldn't never consider it
        // lacking in state to be removed if it dies.
        haveState = true;

        if (aInfo != null) {
            if (aInfo.targetActivity == null
                    || aInfo.launchMode == ActivityInfo.LAUNCH_MULTIPLE
                    || aInfo.launchMode == ActivityInfo.LAUNCH_SINGLE_TOP) {
                realActivity = _intent.getComponent();
            } else {
                realActivity = new ComponentName(aInfo.packageName,
                        aInfo.targetActivity);
            }
            taskAffinity = aInfo.taskAffinity;
            stateNotNeeded = (aInfo.flags&
                    ActivityInfo.FLAG_STATE_NOT_NEEDED) != 0;
            appInfo = aInfo.applicationInfo;
            nonLocalizedLabel = aInfo.nonLocalizedLabel;
            labelRes = aInfo.labelRes;
            if (nonLocalizedLabel == null && labelRes == 0) {
                ApplicationInfo app = aInfo.applicationInfo;
                nonLocalizedLabel = app.nonLocalizedLabel;
                labelRes = app.labelRes;
            }
            icon = aInfo.getIconResource();
            logo = aInfo.getLogoResource();
            theme = aInfo.getThemeResource();
            realTheme = theme;
            if (realTheme == 0) {
                realTheme = aInfo.applicationInfo.targetSdkVersion
                        < Build.VERSION_CODES.HONEYCOMB
                        ? android.R.style.Theme
                        : android.R.style.Theme_Holo;
            }
            if ((aInfo.flags&ActivityInfo.FLAG_HARDWARE_ACCELERATED) != 0) {
                windowFlags |= WindowManager.LayoutParams.FLAG_HARDWARE_ACCELERATED;
            }
            if ((aInfo.flags&ActivityInfo.FLAG_MULTIPROCESS) != 0
                    && _caller != null
                    && (aInfo.applicationInfo.uid == Process.SYSTEM_UID
                            || aInfo.applicationInfo.uid == _caller.info.uid)) {
                processName = _caller.processName;
            } else {
                processName = aInfo.processName;
            }

            if (intent != null && (aInfo.flags & ActivityInfo.FLAG_EXCLUDE_FROM_RECENTS) != 0) {
                intent.addFlags(Intent.FLAG_ACTIVITY_EXCLUDE_FROM_RECENTS);
            }

            packageName = aInfo.applicationInfo.packageName;
            launchMode = aInfo.launchMode;

            AttributeCache.Entry ent = AttributeCache.instance().get(packageName,
                    realTheme, com.android.internal.R.styleable.Window, userId);
            final boolean translucent = ent.array.getBoolean(
                    com.android.internal.R.styleable.Window_windowIsTranslucent, false)
                    || (!ent.array.hasValue(
                            com.android.internal.R.styleable.Window_windowIsTranslucent)
                            && ent.array.getBoolean(
                                    com.android.internal.R.styleable.Window_windowSwipeToDismiss,
                                            false));
            fullscreen = ent != null && !ent.array.getBoolean(
                    com.android.internal.R.styleable.Window_windowIsFloating, false)
                    && !translucent;
            noDisplay = ent != null && ent.array.getBoolean(
                    com.android.internal.R.styleable.Window_windowNoDisplay, false);

            if ((!_componentSpecified || _launchedFromUid == Process.myUid()
                    || _launchedFromUid == 0) &&
                    Intent.ACTION_MAIN.equals(_intent.getAction()) &&
                    _intent.hasCategory(Intent.CATEGORY_HOME) &&
                    _intent.getCategories().size() == 1 &&
                    _intent.getData() == null &&
                    _intent.getType() == null &&
                    (intent.getFlags()&Intent.FLAG_ACTIVITY_NEW_TASK) != 0 &&
                    isNotResolverActivity()) {
                // This sure looks like a home activity!
                mActivityType = HOME_ACTIVITY_TYPE;
            } else if (realActivity.getClassName().contains(RECENTS_PACKAGE_NAME)) {
                mActivityType = RECENTS_ACTIVITY_TYPE;
            } else {
                mActivityType = APPLICATION_ACTIVITY_TYPE;
            }

            immersive = (aInfo.flags & ActivityInfo.FLAG_IMMERSIVE) != 0;
        } else {
            realActivity = null;
            taskAffinity = null;
            stateNotNeeded = false;
            appInfo = null;
            processName = null;
            packageName = null;
            fullscreen = true;
            noDisplay = false;
            mActivityType = APPLICATION_ACTIVITY_TYPE;
            immersive = false;
        }
    }

    void setTask(TaskRecord newTask, TaskRecord taskToAffiliateWith) {
        if (task != null && task.removeActivity(this) && task != newTask && task.stack != null) {
            task.stack.removeTask(task, "setTask");
        }
        task = newTask;
        setTaskToAffiliateWith(taskToAffiliateWith);
    }

    void setTaskToAffiliateWith(TaskRecord taskToAffiliateWith) {
        if (taskToAffiliateWith != null &&
                launchMode != ActivityInfo.LAUNCH_SINGLE_INSTANCE &&
                launchMode != ActivityInfo.LAUNCH_SINGLE_TASK) {
            task.setTaskToAffiliateWith(taskToAffiliateWith);
        }
    }

    boolean changeWindowTranslucency(boolean toOpaque) {
        if (fullscreen == toOpaque) {
            return false;
        }

        // Keep track of the number of fullscreen activities in this task.
        task.numFullscreen += toOpaque ? +1 : -1;

        fullscreen = toOpaque;
        return true;
    }

    void putInHistory() {
        if (!inHistory) {
            inHistory = true;
        }
    }

    void takeFromHistory() {
        if (inHistory) {
            inHistory = false;
            if (task != null && !finishing) {
                task = null;
            }
            clearOptionsLocked();
        }
    }

    boolean isInHistory() {
        return inHistory;
    }

    boolean isInStackLocked() {
        return task != null && task.stack != null && task.stack.isInStackLocked(this) != null;
    }

    boolean isHomeActivity() {
        return mActivityType == HOME_ACTIVITY_TYPE;
    }

    boolean isRecentsActivity() {
        return mActivityType == RECENTS_ACTIVITY_TYPE;
    }

    boolean isApplicationActivity() {
        return mActivityType == APPLICATION_ACTIVITY_TYPE;
    }

    boolean isPersistable() {
        return (info.persistableMode == ActivityInfo.PERSIST_ROOT_ONLY ||
                info.persistableMode == ActivityInfo.PERSIST_ACROSS_REBOOTS) &&
                (intent == null ||
                        (intent.getFlags() & Intent.FLAG_ACTIVITY_EXCLUDE_FROM_RECENTS) == 0);
    }

    void makeFinishingLocked() {
        if (!finishing) {
            if (task != null && task.stack != null
                    && this == task.stack.getVisibleBehindActivity()) {
                // A finishing activity should not remain as visible in the background
                mStackSupervisor.requestVisibleBehindLocked(this, false);
            }
            finishing = true;
            if (stopped) {
                clearOptionsLocked();
            }
        }
    }

    UriPermissionOwner getUriPermissionsLocked() {
        if (uriPermissions == null) {
            uriPermissions = new UriPermissionOwner(service, this);
        }
        return uriPermissions;
    }

    void addResultLocked(ActivityRecord from, String resultWho,
            int requestCode, int resultCode,
            Intent resultData) {
        ActivityResult r = new ActivityResult(from, resultWho,
                requestCode, resultCode, resultData);
        if (results == null) {
            results = new ArrayList<ResultInfo>();
        }
        results.add(r);
    }

    void removeResultsLocked(ActivityRecord from, String resultWho,
            int requestCode) {
        if (results != null) {
            for (int i=results.size()-1; i>=0; i--) {
                ActivityResult r = (ActivityResult)results.get(i);
                if (r.mFrom != from) continue;
                if (r.mResultWho == null) {
                    if (resultWho != null) continue;
                } else {
                    if (!r.mResultWho.equals(resultWho)) continue;
                }
                if (r.mRequestCode != requestCode) continue;

                results.remove(i);
            }
        }
    }

    void addNewIntentLocked(ReferrerIntent intent) {
        if (newIntents == null) {
            newIntents = new ArrayList<>();
        }
        newIntents.add(intent);
    }

    /**
     * Deliver a new Intent to an existing activity, so that its onNewIntent()
     * method will be called at the proper time.
     */
    final void deliverNewIntentLocked(int callingUid, Intent intent, String referrer) {
        // The activity now gets access to the data associated with this Intent.
        service.grantUriPermissionFromIntentLocked(callingUid, packageName,
                intent, getUriPermissionsLocked(), userId);
        // We want to immediately deliver the intent to the activity if
        // it is currently the top resumed activity...  however, if the
        // device is sleeping, then all activities are stopped, so in that
        // case we will deliver it if this is the current top activity on its
        // stack.
        final ReferrerIntent rintent = new ReferrerIntent(intent, referrer);
        boolean unsent = true;
        if ((state == ActivityState.RESUMED
                || (service.isSleeping() && task.stack != null
                    && task.stack.topRunningActivityLocked(null) == this))
                && app != null && app.thread != null) {
            try {
                ArrayList<ReferrerIntent> ar = new ArrayList<>(1);
                ar.add(rintent);
                app.thread.scheduleNewIntent(ar, appToken);
                unsent = false;
            } catch (RemoteException e) {
                Slog.w(TAG, "Exception thrown sending new intent to " + this, e);
            } catch (NullPointerException e) {
                Slog.w(TAG, "Exception thrown sending new intent to " + this, e);
            }
        }
        if (unsent) {
            addNewIntentLocked(rintent);
        }
    }

    void updateOptionsLocked(Bundle options) {
        if (options != null) {
            if (pendingOptions != null) {
                pendingOptions.abort();
            }
            pendingOptions = new ActivityOptions(options);
        }
    }

    void updateOptionsLocked(ActivityOptions options) {
        if (options != null) {
            if (pendingOptions != null) {
                pendingOptions.abort();
            }
            pendingOptions = options;
        }
    }

    void applyOptionsLocked() {
        if (pendingOptions != null
                && pendingOptions.getAnimationType() != ActivityOptions.ANIM_SCENE_TRANSITION) {
            final int animationType = pendingOptions.getAnimationType();
            switch (animationType) {
                case ActivityOptions.ANIM_CUSTOM:
                    service.mWindowManager.overridePendingAppTransition(
                            pendingOptions.getPackageName(),
                            pendingOptions.getCustomEnterResId(),
                            pendingOptions.getCustomExitResId(),
                            pendingOptions.getOnAnimationStartListener());
                    break;
                case ActivityOptions.ANIM_CLIP_REVEAL:
                    service.mWindowManager.overridePendingAppTransitionClipReveal(
                            pendingOptions.getStartX(), pendingOptions.getStartY(),
                            pendingOptions.getWidth(), pendingOptions.getHeight());
                    if (intent.getSourceBounds() == null) {
                        intent.setSourceBounds(new Rect(pendingOptions.getStartX(),
                                pendingOptions.getStartY(),
                                pendingOptions.getStartX()+pendingOptions.getWidth(),
                                pendingOptions.getStartY()+pendingOptions.getHeight()));
                    }
                    break;
                case ActivityOptions.ANIM_SCALE_UP:
                    service.mWindowManager.overridePendingAppTransitionScaleUp(
                            pendingOptions.getStartX(), pendingOptions.getStartY(),
                            pendingOptions.getWidth(), pendingOptions.getHeight());
                    if (intent.getSourceBounds() == null) {
                        intent.setSourceBounds(new Rect(pendingOptions.getStartX(),
                                pendingOptions.getStartY(),
                                pendingOptions.getStartX()+pendingOptions.getWidth(),
                                pendingOptions.getStartY()+pendingOptions.getHeight()));
                    }
                    break;
                case ActivityOptions.ANIM_THUMBNAIL_SCALE_UP:
                case ActivityOptions.ANIM_THUMBNAIL_SCALE_DOWN:
                    boolean scaleUp = (animationType == ActivityOptions.ANIM_THUMBNAIL_SCALE_UP);
                    service.mWindowManager.overridePendingAppTransitionThumb(
                            pendingOptions.getThumbnail(),
                            pendingOptions.getStartX(), pendingOptions.getStartY(),
                            pendingOptions.getOnAnimationStartListener(),
                            scaleUp);
                    if (intent.getSourceBounds() == null) {
                        intent.setSourceBounds(new Rect(pendingOptions.getStartX(),
                                pendingOptions.getStartY(),
                                pendingOptions.getStartX()
                                        + pendingOptions.getThumbnail().getWidth(),
                                pendingOptions.getStartY()
                                        + pendingOptions.getThumbnail().getHeight()));
                    }
                    break;
                case ActivityOptions.ANIM_THUMBNAIL_ASPECT_SCALE_UP:
                case ActivityOptions.ANIM_THUMBNAIL_ASPECT_SCALE_DOWN:
                    service.mWindowManager.overridePendingAppTransitionAspectScaledThumb(
                            pendingOptions.getThumbnail(),
                            pendingOptions.getStartX(), pendingOptions.getStartY(),
                            pendingOptions.getWidth(), pendingOptions.getHeight(),
                            pendingOptions.getOnAnimationStartListener(),
                            (animationType == ActivityOptions.ANIM_THUMBNAIL_ASPECT_SCALE_UP));
                    if (intent.getSourceBounds() == null) {
                        intent.setSourceBounds(new Rect(pendingOptions.getStartX(),
                                pendingOptions.getStartY(),
                                pendingOptions.getStartX() + pendingOptions.getWidth(),
                                pendingOptions.getStartY() + pendingOptions.getHeight()));
                    }
                    break;
                default:
                    Slog.e(TAG, "applyOptionsLocked: Unknown animationType=" + animationType);
                    break;
            }
            pendingOptions = null;
        }
    }

    ActivityOptions getOptionsForTargetActivityLocked() {
        return pendingOptions != null ? pendingOptions.forTargetActivity() : null;
    }

    void clearOptionsLocked() {
        if (pendingOptions != null) {
            pendingOptions.abort();
            pendingOptions = null;
        }
    }

    ActivityOptions takeOptionsLocked() {
        ActivityOptions opts = pendingOptions;
        pendingOptions = null;
        return opts;
    }

    void removeUriPermissionsLocked() {
        if (uriPermissions != null) {
            uriPermissions.removeUriPermissionsLocked();
            uriPermissions = null;
        }
    }

    void pauseKeyDispatchingLocked() {
        if (!keysPaused) {
            keysPaused = true;
            service.mWindowManager.pauseKeyDispatching(appToken);
        }
    }

    void resumeKeyDispatchingLocked() {
        if (keysPaused) {
            keysPaused = false;
            service.mWindowManager.resumeKeyDispatching(appToken);
        }
    }

    void updateThumbnailLocked(Bitmap newThumbnail, CharSequence description) {
        if (newThumbnail != null) {
            if (DEBUG_THUMBNAILS) Slog.i(TAG_THUMBNAILS,
                    "Setting thumbnail of " + this + " to " + newThumbnail);
            boolean thumbnailUpdated = task.setLastThumbnail(newThumbnail);
            if (thumbnailUpdated && isPersistable()) {
                mStackSupervisor.mService.notifyTaskPersisterLocked(task, false);
            }
        }
        task.lastDescription = description;
    }

    void startLaunchTickingLocked() {
        if (ActivityManagerService.IS_USER_BUILD) {
            return;
        }
        if (launchTickTime == 0) {
            launchTickTime = SystemClock.uptimeMillis();
            continueLaunchTickingLocked();
        }
    }

    boolean continueLaunchTickingLocked() {
        if (launchTickTime == 0) {
            return false;
        }

        final ActivityStack stack = task.stack;
        if (stack == null) {
            return false;
        }

        Message msg = stack.mHandler.obtainMessage(ActivityStack.LAUNCH_TICK_MSG, this);
        stack.mHandler.removeMessages(ActivityStack.LAUNCH_TICK_MSG);
        stack.mHandler.sendMessageDelayed(msg, ActivityStack.LAUNCH_TICK);
        return true;
    }

    void finishLaunchTickingLocked() {
        launchTickTime = 0;
        final ActivityStack stack = task.stack;
        if (stack != null) {
            stack.mHandler.removeMessages(ActivityStack.LAUNCH_TICK_MSG);
        }
    }

    // IApplicationToken

    public boolean mayFreezeScreenLocked(ProcessRecord app) {
        // Only freeze the screen if this activity is currently attached to
        // an application, and that application is not blocked or unresponding.
        // In any other case, we can't count on getting the screen unfrozen,
        // so it is best to leave as-is.
        return app != null && !app.crashing && !app.notResponding;
    }

    public void startFreezingScreenLocked(ProcessRecord app, int configChanges) {
        if (mayFreezeScreenLocked(app)) {
            service.mWindowManager.startAppFreezingScreen(appToken, configChanges);
        }
    }

    public void stopFreezingScreenLocked(boolean force) {
        if (force || frozenBeforeDestroy) {
            frozenBeforeDestroy = false;
            service.mWindowManager.stopAppFreezingScreen(appToken, force);
        }
    }

    public void reportFullyDrawnLocked() {
        final long curTime = SystemClock.uptimeMillis();
        if (displayStartTime != 0) {
            reportLaunchTimeLocked(curTime);
        }
        final ActivityStack stack = task.stack;
        if (fullyDrawnStartTime != 0 && stack != null) {
            final long thisTime = curTime - fullyDrawnStartTime;
            final long totalTime = stack.mFullyDrawnStartTime != 0
                    ? (curTime - stack.mFullyDrawnStartTime) : thisTime;
            if (SHOW_ACTIVITY_START_TIME) {
                Trace.asyncTraceEnd(Trace.TRACE_TAG_ACTIVITY_MANAGER, "drawing", 0);
                EventLog.writeEvent(EventLogTags.AM_ACTIVITY_FULLY_DRAWN_TIME,
                        userId, System.identityHashCode(this), shortComponentName,
                        thisTime, totalTime);
                StringBuilder sb = service.mStringBuilder;
                sb.setLength(0);
                sb.append("Fully drawn ");
                sb.append(shortComponentName);
                sb.append(": ");
                TimeUtils.formatDuration(thisTime, sb);
                if (thisTime != totalTime) {
                    sb.append(" (total ");
                    TimeUtils.formatDuration(totalTime, sb);
                    sb.append(")");
                }
                Log.i(TAG, sb.toString());
            }
            if (totalTime > 0) {
                //service.mUsageStatsService.noteFullyDrawnTime(realActivity, (int) totalTime);
            }
            stack.mFullyDrawnStartTime = 0;
        }
        fullyDrawnStartTime = 0;
    }

    private void reportLaunchTimeLocked(final long curTime) {
        final ActivityStack stack = task.stack;
        if (stack == null) {
            return;
        }
        final long thisTime = curTime - displayStartTime;
        final long totalTime = stack.mLaunchStartTime != 0
                ? (curTime - stack.mLaunchStartTime) : thisTime;
        if (SHOW_ACTIVITY_START_TIME) {
            Trace.asyncTraceEnd(Trace.TRACE_TAG_ACTIVITY_MANAGER, "launching", 0);
            EventLog.writeEvent(EventLogTags.AM_ACTIVITY_LAUNCH_TIME,
                    userId, System.identityHashCode(this), shortComponentName,
                    thisTime, totalTime);
            StringBuilder sb = service.mStringBuilder;
            sb.setLength(0);
            sb.append("Displayed ");
            sb.append(shortComponentName);
            sb.append(": ");
            TimeUtils.formatDuration(thisTime, sb);
            if (thisTime != totalTime) {
                sb.append(" (total ");
                TimeUtils.formatDuration(totalTime, sb);
                sb.append(")");
            }
            Log.i(TAG, sb.toString());
        }
        mStackSupervisor.reportActivityLaunchedLocked(false, this, thisTime, totalTime);
        if (totalTime > 0) {
            //service.mUsageStatsService.noteLaunchTime(realActivity, (int)totalTime);
        }
        displayStartTime = 0;
        stack.mLaunchStartTime = 0;
    }

    void windowsDrawnLocked() {
        if (displayStartTime != 0) {
            reportLaunchTimeLocked(SystemClock.uptimeMillis());
        }
        mStackSupervisor.sendWaitingVisibleReportLocked(this);
        startTime = 0;
        finishLaunchTickingLocked();
        if (task != null) {
            task.hasBeenVisible = true;
        }
    }

    void windowsVisibleLocked() {
        mStackSupervisor.reportActivityVisibleLocked(this);
        if (DEBUG_SWITCH) Log.v(TAG_SWITCH, "windowsVisibleLocked(): " + this);
        if (!nowVisible) {
            nowVisible = true;
            lastVisibleTime = SystemClock.uptimeMillis();
            if (!idle) {
                // Instead of doing the full stop routine here, let's just hide any activities
                // we now can, and let them stop when the normal idle happens.
                mStackSupervisor.processStoppingActivitiesLocked(false);
            } else {
                // If this activity was already idle, then we now need to make sure we perform
                // the full stop of any activities that are waiting to do so. This is because
                // we won't do that while they are still waiting for this one to become visible.
                final int size = mStackSupervisor.mWaitingVisibleActivities.size();
                if (size > 0) {
                    for (int i = 0; i < size; i++) {
                        ActivityRecord r = mStackSupervisor.mWaitingVisibleActivities.get(i);
                        if (DEBUG_SWITCH) Log.v(TAG_SWITCH, "Was waiting for visible: " + r);
                    }
                    mStackSupervisor.mWaitingVisibleActivities.clear();
                    mStackSupervisor.scheduleIdleLocked();
                }
            }
            service.scheduleAppGcsLocked();
        }
    }

<<<<<<< HEAD
    ActivityRecord getWaitingHistoryRecordLocked() {
        // First find the real culprit...  if we are waiting
        // for another app to start, then we have paused dispatching
        // for this activity.
        ActivityRecord r = this;
        if (mStackSupervisor.mWaitingVisibleActivities.contains(this)) {
=======
    public void windowsGone() {
        if (ActivityManagerService.DEBUG_SWITCH) Log.v(
                ActivityManagerService.TAG, "windowsGone(): " + this);
        nowVisible = false;
    }

    private ActivityRecord getWaitingHistoryRecordLocked() {
        // First find the real culprit...  if this activity is waiting for
        // another activity to start or has stopped, then the key dispatching
        // timeout should not be caused by this.
        if (waitingVisible || stopped) {
>>>>>>> 2094bf7b
            final ActivityStack stack = mStackSupervisor.getFocusedStack();
            // Try to use the one which is closest to top.
            ActivityRecord r = stack.mResumedActivity;
            if (r == null) {
                r = stack.mPausingActivity;
            }
            if (r != null) {
                return r;
            }
        }
        return this;
    }

    /**
     * This method will return true if the activity is either visible, is becoming visible, is
     * currently pausing, or is resumed.
     */
    public boolean isInterestingToUserLocked() {
        return visible || nowVisible || state == ActivityState.PAUSING ||
                state == ActivityState.RESUMED;
    }

    public void setSleeping(boolean _sleeping) {
        if (sleeping == _sleeping) {
            return;
        }
        if (app != null && app.thread != null) {
            try {
                app.thread.scheduleSleeping(appToken, _sleeping);
                if (_sleeping && !mStackSupervisor.mGoingToSleepActivities.contains(this)) {
                    mStackSupervisor.mGoingToSleepActivities.add(this);
                }
                sleeping = _sleeping;
            } catch (RemoteException e) {
                Slog.w(TAG, "Exception thrown when sleeping: " + intent.getComponent(), e);
            }
        }
    }

    static void activityResumedLocked(IBinder token) {
        final ActivityRecord r = ActivityRecord.forTokenLocked(token);
        if (DEBUG_SAVED_STATE) Slog.i(TAG, "Resumed activity; dropping state of: " + r);
        r.icicle = null;
        r.haveState = false;
    }

    static int getTaskForActivityLocked(IBinder token, boolean onlyRoot) {
        final ActivityRecord r = ActivityRecord.forTokenLocked(token);
        if (r == null) {
            return INVALID_TASK_ID;
        }
        final TaskRecord task = r.task;
        final int activityNdx = task.mActivities.indexOf(r);
        if (activityNdx < 0 || (onlyRoot && activityNdx > task.findEffectiveRootIndex())) {
            return INVALID_TASK_ID;
        }
        return task.taskId;
    }

    static ActivityRecord isInStackLocked(IBinder token) {
        final ActivityRecord r = ActivityRecord.forTokenLocked(token);
        return (r != null) ? r.task.stack.isInStackLocked(r) : null;
    }

    static ActivityStack getStackLocked(IBinder token) {
        final ActivityRecord r = ActivityRecord.isInStackLocked(token);
        if (r != null) {
            return r.task.stack;
        }
        return null;
    }

    final boolean isDestroyable() {
        if (finishing || app == null || state == ActivityState.DESTROYING
                || state == ActivityState.DESTROYED) {
            // This would be redundant.
            return false;
        }
        if (task == null || task.stack == null || this == task.stack.mResumedActivity
                || this == task.stack.mPausingActivity || !haveState || !stopped) {
            // We're not ready for this kind of thing.
            return false;
        }
        if (visible) {
            // The user would notice this!
            return false;
        }
        return true;
    }

    private static String createImageFilename(long createTime, int taskId) {
        return String.valueOf(taskId) + ACTIVITY_ICON_SUFFIX + createTime +
                TaskPersister.IMAGE_EXTENSION;
    }

    void setTaskDescription(TaskDescription _taskDescription) {
        Bitmap icon;
        if (_taskDescription.getIconFilename() == null &&
                (icon = _taskDescription.getIcon()) != null) {
            final String iconFilename = createImageFilename(createTime, task.taskId);
            mStackSupervisor.mService.mTaskPersister.saveImage(icon, iconFilename);
            _taskDescription.setIconFilename(iconFilename);
        }
        taskDescription = _taskDescription;
    }

    void saveToXml(XmlSerializer out) throws IOException, XmlPullParserException {
        out.attribute(null, ATTR_ID, String.valueOf(createTime));
        out.attribute(null, ATTR_LAUNCHEDFROMUID, String.valueOf(launchedFromUid));
        if (launchedFromPackage != null) {
            out.attribute(null, ATTR_LAUNCHEDFROMPACKAGE, launchedFromPackage);
        }
        if (resolvedType != null) {
            out.attribute(null, ATTR_RESOLVEDTYPE, resolvedType);
        }
        out.attribute(null, ATTR_COMPONENTSPECIFIED, String.valueOf(componentSpecified));
        out.attribute(null, ATTR_USERID, String.valueOf(userId));

        if (taskDescription != null) {
            taskDescription.saveToXml(out);
        }

        out.startTag(null, TAG_INTENT);
        intent.saveToXml(out);
        out.endTag(null, TAG_INTENT);

        if (isPersistable() && persistentState != null) {
            out.startTag(null, TAG_PERSISTABLEBUNDLE);
            persistentState.saveToXml(out);
            out.endTag(null, TAG_PERSISTABLEBUNDLE);
        }
    }

    static ActivityRecord restoreFromXml(XmlPullParser in, ActivityStackSupervisor stackSupervisor)
            throws IOException, XmlPullParserException {
        Intent intent = null;
        PersistableBundle persistentState = null;
        int launchedFromUid = 0;
        String launchedFromPackage = null;
        String resolvedType = null;
        boolean componentSpecified = false;
        int userId = 0;
        long createTime = -1;
        final int outerDepth = in.getDepth();
        TaskDescription taskDescription = new TaskDescription();

        for (int attrNdx = in.getAttributeCount() - 1; attrNdx >= 0; --attrNdx) {
            final String attrName = in.getAttributeName(attrNdx);
            final String attrValue = in.getAttributeValue(attrNdx);
            if (DEBUG_PERSISTER || DEBUG_RESTORER) Slog.d(TaskPersister.TAG,
                        "ActivityRecord: attribute name=" + attrName + " value=" + attrValue);
            if (ATTR_ID.equals(attrName)) {
                createTime = Long.valueOf(attrValue);
            } else if (ATTR_LAUNCHEDFROMUID.equals(attrName)) {
                launchedFromUid = Integer.valueOf(attrValue);
            } else if (ATTR_LAUNCHEDFROMPACKAGE.equals(attrName)) {
                launchedFromPackage = attrValue;
            } else if (ATTR_RESOLVEDTYPE.equals(attrName)) {
                resolvedType = attrValue;
            } else if (ATTR_COMPONENTSPECIFIED.equals(attrName)) {
                componentSpecified = Boolean.valueOf(attrValue);
            } else if (ATTR_USERID.equals(attrName)) {
                userId = Integer.valueOf(attrValue);
            } else if (attrName.startsWith(TaskDescription.ATTR_TASKDESCRIPTION_PREFIX)) {
                taskDescription.restoreFromXml(attrName, attrValue);
            } else {
                Log.d(TAG, "Unknown ActivityRecord attribute=" + attrName);
            }
        }

        int event;
        while (((event = in.next()) != XmlPullParser.END_DOCUMENT) &&
                (event != XmlPullParser.END_TAG || in.getDepth() < outerDepth)) {
            if (event == XmlPullParser.START_TAG) {
                final String name = in.getName();
                if (DEBUG_PERSISTER || DEBUG_RESTORER)
                        Slog.d(TaskPersister.TAG, "ActivityRecord: START_TAG name=" + name);
                if (TAG_INTENT.equals(name)) {
                    intent = Intent.restoreFromXml(in);
                    if (DEBUG_PERSISTER || DEBUG_RESTORER)
                            Slog.d(TaskPersister.TAG, "ActivityRecord: intent=" + intent);
                } else if (TAG_PERSISTABLEBUNDLE.equals(name)) {
                    persistentState = PersistableBundle.restoreFromXml(in);
                    if (DEBUG_PERSISTER || DEBUG_RESTORER) Slog.d(TaskPersister.TAG,
                            "ActivityRecord: persistentState=" + persistentState);
                } else {
                    Slog.w(TAG, "restoreActivity: unexpected name=" + name);
                    XmlUtils.skipCurrentTag(in);
                }
            }
        }

        if (intent == null) {
            throw new XmlPullParserException("restoreActivity error intent=" + intent);
        }

        final ActivityManagerService service = stackSupervisor.mService;
        final ActivityInfo aInfo = stackSupervisor.resolveActivity(intent, resolvedType, 0, null,
                userId);
        if (aInfo == null) {
            throw new XmlPullParserException("restoreActivity resolver error. Intent=" + intent +
                    " resolvedType=" + resolvedType);
        }
        final ActivityRecord r = new ActivityRecord(service, /*caller*/null, launchedFromUid,
                launchedFromPackage, intent, resolvedType, aInfo, service.getConfiguration(),
                null, null, 0, componentSpecified, stackSupervisor, null, null);

        r.persistentState = persistentState;
        r.taskDescription = taskDescription;
        r.createTime = createTime;

        return r;
    }

    private static String activityTypeToString(int type) {
        switch (type) {
            case APPLICATION_ACTIVITY_TYPE: return "APPLICATION_ACTIVITY_TYPE";
            case HOME_ACTIVITY_TYPE: return "HOME_ACTIVITY_TYPE";
            case RECENTS_ACTIVITY_TYPE: return "RECENTS_ACTIVITY_TYPE";
            default: return Integer.toString(type);
        }
    }

    @Override
    public String toString() {
        if (stringName != null) {
            return stringName + " t" + (task == null ? INVALID_TASK_ID : task.taskId) +
                    (finishing ? " f}" : "}");
        }
        StringBuilder sb = new StringBuilder(128);
        sb.append("ActivityRecord{");
        sb.append(Integer.toHexString(System.identityHashCode(this)));
        sb.append(" u");
        sb.append(userId);
        sb.append(' ');
        sb.append(intent.getComponent().flattenToShortString());
        stringName = sb.toString();
        return toString();
    }
}<|MERGE_RESOLUTION|>--- conflicted
+++ resolved
@@ -1040,26 +1040,12 @@
         }
     }
 
-<<<<<<< HEAD
     ActivityRecord getWaitingHistoryRecordLocked() {
-        // First find the real culprit...  if we are waiting
-        // for another app to start, then we have paused dispatching
-        // for this activity.
-        ActivityRecord r = this;
-        if (mStackSupervisor.mWaitingVisibleActivities.contains(this)) {
-=======
-    public void windowsGone() {
-        if (ActivityManagerService.DEBUG_SWITCH) Log.v(
-                ActivityManagerService.TAG, "windowsGone(): " + this);
-        nowVisible = false;
-    }
-
-    private ActivityRecord getWaitingHistoryRecordLocked() {
         // First find the real culprit...  if this activity is waiting for
         // another activity to start or has stopped, then the key dispatching
         // timeout should not be caused by this.
-        if (waitingVisible || stopped) {
->>>>>>> 2094bf7b
+        ActivityRecord r = this;
+        if (mStackSupervisor.mWaitingVisibleActivities.contains(this) || stopped) {
             final ActivityStack stack = mStackSupervisor.getFocusedStack();
             // Try to use the one which is closest to top.
             ActivityRecord r = stack.mResumedActivity;
