/*
 * Copyright (C) 2007 The Android Open Source Project
 *
 * Licensed under the Apache License, Version 2.0 (the "License");
 * you may not use this file except in compliance with the License.
 * You may obtain a copy of the License at
 *
 *      http://www.apache.org/licenses/LICENSE-2.0
 *
 * Unless required by applicable law or agreed to in writing, software
 * distributed under the License is distributed on an "AS IS" BASIS,
 * WITHOUT WARRANTIES OR CONDITIONS OF ANY KIND, either express or implied.
 * See the License for the specific language governing permissions and
 * limitations under the License.
 */

package com.android.server.notification;

import static org.xmlpull.v1.XmlPullParser.END_DOCUMENT;
import static org.xmlpull.v1.XmlPullParser.END_TAG;
import static org.xmlpull.v1.XmlPullParser.START_TAG;

import android.app.ActivityManager;
import android.app.ActivityManagerNative;
import android.app.AppGlobals;
import android.app.AppOpsManager;
import android.app.IActivityManager;
import android.app.INotificationManager;
import android.app.ITransientNotification;
import android.app.Notification;
import android.app.PendingIntent;
import android.app.StatusBarManager;
import android.content.BroadcastReceiver;
import android.content.ComponentName;
import android.content.ContentResolver;
import android.content.Context;
import android.content.Intent;
import android.content.IntentFilter;
import android.content.ServiceConnection;
import android.content.pm.ApplicationInfo;
import android.content.pm.PackageInfo;
import android.content.pm.PackageManager;
import android.content.pm.ResolveInfo;
import android.content.pm.ServiceInfo;
import android.content.pm.PackageManager.NameNotFoundException;
import android.content.pm.UserInfo;
import android.content.res.Resources;
import android.database.ContentObserver;
import android.graphics.Bitmap;
import android.media.AudioManager;
import android.media.IRingtonePlayer;
import android.net.Uri;
import android.os.Binder;
import android.os.Handler;
import android.os.IBinder;
import android.os.Message;
import android.os.Process;
import android.os.RemoteException;
import android.os.UserHandle;
import android.os.UserManager;
import android.os.Vibrator;
import android.provider.Settings;
import android.service.notification.INotificationListener;
import android.service.notification.NotificationListenerService;
import android.service.notification.StatusBarNotification;
import android.telephony.TelephonyManager;
import android.text.TextUtils;
import android.util.AtomicFile;
import android.util.EventLog;
import android.util.Log;
import android.util.Slog;
import android.util.SparseArray;
import android.util.Xml;
import android.view.accessibility.AccessibilityEvent;
import android.view.accessibility.AccessibilityManager;
import android.widget.Toast;

import com.android.internal.R;

import com.android.internal.notification.NotificationScorer;
import com.android.server.EventLogTags;
import com.android.server.statusbar.StatusBarManagerInternal;
import com.android.server.SystemService;
import com.android.server.lights.Light;
import com.android.server.lights.LightsManager;

import org.xmlpull.v1.XmlPullParser;
import org.xmlpull.v1.XmlPullParserException;

import java.io.File;
import java.io.FileDescriptor;
import java.io.FileInputStream;
import java.io.FileNotFoundException;
import java.io.IOException;
import java.io.PrintWriter;
import java.lang.reflect.Array;
import java.util.ArrayDeque;
import java.util.ArrayList;
import java.util.Arrays;
import java.util.HashSet;
import java.util.Iterator;
import java.util.List;
import java.util.NoSuchElementException;
import java.util.Set;

import libcore.io.IoUtils;

/** {@hide} */
public class NotificationManagerService extends SystemService {
    static final String TAG = "NotificationService";
    static final boolean DBG = false;

    static final int MAX_PACKAGE_NOTIFICATIONS = 50;

    // message codes
    static final int MESSAGE_TIMEOUT = 2;

    static final int LONG_DELAY = 3500; // 3.5 seconds
    static final int SHORT_DELAY = 2000; // 2 seconds

    static final long[] DEFAULT_VIBRATE_PATTERN = {0, 250, 250, 250};
    static final int VIBRATE_PATTERN_MAXLEN = 8 * 2 + 1; // up to eight bumps

    static final int DEFAULT_STREAM_TYPE = AudioManager.STREAM_NOTIFICATION;
    static final boolean SCORE_ONGOING_HIGHER = false;

    static final int JUNK_SCORE = -1000;
    static final int NOTIFICATION_PRIORITY_MULTIPLIER = 10;
    static final int SCORE_DISPLAY_THRESHOLD = Notification.PRIORITY_MIN * NOTIFICATION_PRIORITY_MULTIPLIER;

    // Notifications with scores below this will not interrupt the user, either via LED or
    // sound or vibration
    static final int SCORE_INTERRUPTION_THRESHOLD =
            Notification.PRIORITY_LOW * NOTIFICATION_PRIORITY_MULTIPLIER;

    static final boolean ENABLE_BLOCKED_NOTIFICATIONS = true;
    static final boolean ENABLE_BLOCKED_TOASTS = true;

    static final String ENABLED_NOTIFICATION_LISTENERS_SEPARATOR = ":";

    private IActivityManager mAm;
    AudioManager mAudioManager;
    StatusBarManagerInternal mStatusBar;
    Vibrator mVibrator;

    final IBinder mForegroundToken = new Binder();
    private WorkerHandler mHandler;

    private Light mNotificationLight;
    Light mAttentionLight;
    private int mDefaultNotificationColor;
    private int mDefaultNotificationLedOn;

    private int mDefaultNotificationLedOff;
    private long[] mDefaultVibrationPattern;

    private long[] mFallbackVibrationPattern;
    boolean mSystemReady;

    private boolean mDisableNotificationAlerts;
    NotificationRecord mSoundNotification;
    NotificationRecord mVibrateNotification;

    // for enabling and disabling notification pulse behavior
    private boolean mScreenOn = true;
    private boolean mInCall = false;
    private boolean mNotificationPulseEnabled;

    // used as a mutex for access to all active notifications & listeners
    final ArrayList<NotificationRecord> mNotificationList =
            new ArrayList<NotificationRecord>();

    final ArrayList<ToastRecord> mToastQueue = new ArrayList<ToastRecord>();

    ArrayList<NotificationRecord> mLights = new ArrayList<NotificationRecord>();
    NotificationRecord mLedNotification;

    private AppOpsManager mAppOps;

    // contains connections to all connected listeners, including app services
    // and system listeners
    private ArrayList<NotificationListenerInfo> mListeners
            = new ArrayList<NotificationListenerInfo>();
    // things that will be put into mListeners as soon as they're ready
    private ArrayList<String> mServicesBinding = new ArrayList<String>();
    // lists the component names of all enabled (and therefore connected) listener
    // app services for the current user only
    private HashSet<ComponentName> mEnabledListenersForCurrentUser
            = new HashSet<ComponentName>();
    // Just the packages from mEnabledListenersForCurrentUser
    private HashSet<String> mEnabledListenerPackageNames = new HashSet<String>();

    // Notification control database. For now just contains disabled packages.
    private AtomicFile mPolicyFile;
    private HashSet<String> mBlockedPackages = new HashSet<String>();

    private static final int DB_VERSION = 1;

    private static final String TAG_BODY = "notification-policy";
    private static final String ATTR_VERSION = "version";

    private static final String TAG_BLOCKED_PKGS = "blocked-packages";
    private static final String TAG_PACKAGE = "package";
    private static final String ATTR_NAME = "name";

    final ArrayList<NotificationScorer> mScorers = new ArrayList<NotificationScorer>();

    private int mZenMode;
    // temporary, until we update apps to provide metadata
    private static final Set<String> CALL_PACKAGES = new HashSet<String>(Arrays.asList(
            "com.google.android.dialer",
            "com.android.phone"
            ));
    private static final Set<String> ALARM_PACKAGES = new HashSet<String>(Arrays.asList(
            "com.google.android.deskclock"
            ));
    private static final String EXTRA_INTERCEPT = "android.intercept";

    // Users related to the current user.
    final protected SparseArray<UserInfo> mRelatedUsers = new SparseArray<UserInfo>();

    private static final int MY_UID = Process.myUid();
    private static final int MY_PID = Process.myPid();
    private static final int REASON_DELEGATE_CLICK = 1;
    private static final int REASON_DELEGATE_CANCEL = 2;
    private static final int REASON_DELEGATE_CANCEL_ALL = 3;
    private static final int REASON_DELEGATE_ERROR = 4;
    private static final int REASON_PACKAGE_CHANGED = 5;
    private static final int REASON_USER_STOPPED = 6;
    private static final int REASON_PACKAGE_BANNED = 7;
    private static final int REASON_NOMAN_CANCEL = 8;
    private static final int REASON_NOMAN_CANCEL_ALL = 9;
    private static final int REASON_LISTENER_CANCEL = 10;
    private static final int REASON_LISTENER_CANCEL_ALL = 11;

    private class NotificationListenerInfo implements IBinder.DeathRecipient {
        INotificationListener listener;
        ComponentName component;
        int userid;
        boolean isSystem;
        ServiceConnection connection;

        public NotificationListenerInfo(INotificationListener listener, ComponentName component,
                int userid, boolean isSystem) {
            this.listener = listener;
            this.component = component;
            this.userid = userid;
            this.isSystem = isSystem;
            this.connection = null;
        }

        public NotificationListenerInfo(INotificationListener listener, ComponentName component,
                int userid, ServiceConnection connection) {
            this.listener = listener;
            this.component = component;
            this.userid = userid;
            this.isSystem = false;
            this.connection = connection;
        }

        boolean enabledAndUserMatches(StatusBarNotification sbn) {
            final int nid = sbn.getUserId();
            if (!isEnabledForCurrentUser()) {
                return false;
            }
            if (this.userid == UserHandle.USER_ALL) return true;
            return (nid == UserHandle.USER_ALL || nid == this.userid);
        }

        public void notifyPostedIfUserMatch(StatusBarNotification sbn) {
            if (!enabledAndUserMatches(sbn)) {
                return;
            }
            try {
                listener.onNotificationPosted(sbn);
            } catch (RemoteException ex) {
                Log.e(TAG, "unable to notify listener (posted): " + listener, ex);
            }
        }

        public void notifyRemovedIfUserMatch(StatusBarNotification sbn) {
            if (!enabledAndUserMatches(sbn)) return;
            try {
                listener.onNotificationRemoved(sbn);
            } catch (RemoteException ex) {
                Log.e(TAG, "unable to notify listener (removed): " + listener, ex);
            }
        }

        @Override
        public void binderDied() {
            // Remove the listener, but don't unbind from the service. The system will bring the
            // service back up, and the onServiceConnected handler will readd the listener with the
            // new binding. If this isn't a bound service, and is just a registered
            // INotificationListener, just removing it from the list is all we need to do anyway.
            removeListenerImpl(this.listener, this.userid);
        }

        /** convenience method for looking in mEnabledListenersForCurrentUser */
        public boolean isEnabledForCurrentUser() {
            if (this.isSystem) return true;
            if (this.connection == null) return false;
            return mEnabledListenersForCurrentUser.contains(this.component);
        }
    }

    private static class Archive {
        static final int BUFFER_SIZE = 250;
        ArrayDeque<StatusBarNotification> mBuffer = new ArrayDeque<StatusBarNotification>(BUFFER_SIZE);

        public Archive() {
        }

        public String toString() {
            final StringBuilder sb = new StringBuilder();
            final int N = mBuffer.size();
            sb.append("Archive (");
            sb.append(N);
            sb.append(" notification");
            sb.append((N==1)?")":"s)");
            return sb.toString();
        }

        public void record(StatusBarNotification nr) {
            if (mBuffer.size() == BUFFER_SIZE) {
                mBuffer.removeFirst();
            }

            // We don't want to store the heavy bits of the notification in the archive,
            // but other clients in the system process might be using the object, so we
            // store a (lightened) copy.
            mBuffer.addLast(nr.cloneLight());
        }


        public void clear() {
            mBuffer.clear();
        }

        public Iterator<StatusBarNotification> descendingIterator() {
            return mBuffer.descendingIterator();
        }
        public Iterator<StatusBarNotification> ascendingIterator() {
            return mBuffer.iterator();
        }
        public Iterator<StatusBarNotification> filter(
                final Iterator<StatusBarNotification> iter, final String pkg, final int userId) {
            return new Iterator<StatusBarNotification>() {
                StatusBarNotification mNext = findNext();

                private StatusBarNotification findNext() {
                    while (iter.hasNext()) {
                        StatusBarNotification nr = iter.next();
                        if ((pkg == null || nr.getPackageName() == pkg)
                                && (userId == UserHandle.USER_ALL || nr.getUserId() == userId)) {
                            return nr;
                        }
                    }
                    return null;
                }

                @Override
                public boolean hasNext() {
                    return mNext == null;
                }

                @Override
                public StatusBarNotification next() {
                    StatusBarNotification next = mNext;
                    if (next == null) {
                        throw new NoSuchElementException();
                    }
                    mNext = findNext();
                    return next;
                }

                @Override
                public void remove() {
                    iter.remove();
                }
            };
        }

        public StatusBarNotification[] getArray(int count) {
            if (count == 0) count = Archive.BUFFER_SIZE;
            final StatusBarNotification[] a
                    = new StatusBarNotification[Math.min(count, mBuffer.size())];
            Iterator<StatusBarNotification> iter = descendingIterator();
            int i=0;
            while (iter.hasNext() && i < count) {
                a[i++] = iter.next();
            }
            return a;
        }

        public StatusBarNotification[] getArray(int count, String pkg, int userId) {
            if (count == 0) count = Archive.BUFFER_SIZE;
            final StatusBarNotification[] a
                    = new StatusBarNotification[Math.min(count, mBuffer.size())];
            Iterator<StatusBarNotification> iter = filter(descendingIterator(), pkg, userId);
            int i=0;
            while (iter.hasNext() && i < count) {
                a[i++] = iter.next();
            }
            return a;
        }

    }

    Archive mArchive = new Archive();

    private void loadBlockDb() {
        synchronized(mBlockedPackages) {
            if (mPolicyFile == null) {
                File dir = new File("/data/system");
                mPolicyFile = new AtomicFile(new File(dir, "notification_policy.xml"));

                mBlockedPackages.clear();

                FileInputStream infile = null;
                try {
                    infile = mPolicyFile.openRead();
                    final XmlPullParser parser = Xml.newPullParser();
                    parser.setInput(infile, null);

                    int type;
                    String tag;
                    int version = DB_VERSION;
                    while ((type = parser.next()) != END_DOCUMENT) {
                        tag = parser.getName();
                        if (type == START_TAG) {
                            if (TAG_BODY.equals(tag)) {
                                version = Integer.parseInt(
                                        parser.getAttributeValue(null, ATTR_VERSION));
                            } else if (TAG_BLOCKED_PKGS.equals(tag)) {
                                while ((type = parser.next()) != END_DOCUMENT) {
                                    tag = parser.getName();
                                    if (TAG_PACKAGE.equals(tag)) {
                                        mBlockedPackages.add(
                                                parser.getAttributeValue(null, ATTR_NAME));
                                    } else if (TAG_BLOCKED_PKGS.equals(tag) && type == END_TAG) {
                                        break;
                                    }
                                }
                            }
                        }
                    }
                } catch (FileNotFoundException e) {
                    // No data yet
                } catch (IOException e) {
                    Log.wtf(TAG, "Unable to read blocked notifications database", e);
                } catch (NumberFormatException e) {
                    Log.wtf(TAG, "Unable to parse blocked notifications database", e);
                } catch (XmlPullParserException e) {
                    Log.wtf(TAG, "Unable to parse blocked notifications database", e);
                } finally {
                    IoUtils.closeQuietly(infile);
                }
            }
        }
    }

    /** Use this when you actually want to post a notification or toast.
     *
     * Unchecked. Not exposed via Binder, but can be called in the course of enqueue*().
     */
    private boolean noteNotificationOp(String pkg, int uid) {
        if (mAppOps.noteOpNoThrow(AppOpsManager.OP_POST_NOTIFICATION, uid, pkg)
                != AppOpsManager.MODE_ALLOWED) {
            Slog.v(TAG, "notifications are disabled by AppOps for " + pkg);
            return false;
        }
        return true;
    }

    private static String idDebugString(Context baseContext, String packageName, int id) {
        Context c = null;

        if (packageName != null) {
            try {
                c = baseContext.createPackageContext(packageName, 0);
            } catch (NameNotFoundException e) {
                c = baseContext;
            }
        } else {
            c = baseContext;
        }

        String pkg;
        String type;
        String name;

        Resources r = c.getResources();
        try {
            return r.getResourceName(id);
        } catch (Resources.NotFoundException e) {
            return "<name unknown>";
        }
    }


    /**
     * Remove notification access for any services that no longer exist.
     */
    void disableNonexistentListeners() {
        int currentUser = ActivityManager.getCurrentUser();
        String flatIn = Settings.Secure.getStringForUser(
                getContext().getContentResolver(),
                Settings.Secure.ENABLED_NOTIFICATION_LISTENERS,
                currentUser);
        if (!TextUtils.isEmpty(flatIn)) {
            if (DBG) Slog.v(TAG, "flat before: " + flatIn);
            PackageManager pm = getContext().getPackageManager();
            List<ResolveInfo> installedServices = pm.queryIntentServicesAsUser(
                    new Intent(NotificationListenerService.SERVICE_INTERFACE),
                    PackageManager.GET_SERVICES | PackageManager.GET_META_DATA,
                    currentUser);

            Set<ComponentName> installed = new HashSet<ComponentName>();
            for (int i = 0, count = installedServices.size(); i < count; i++) {
                ResolveInfo resolveInfo = installedServices.get(i);
                ServiceInfo info = resolveInfo.serviceInfo;

                if (!android.Manifest.permission.BIND_NOTIFICATION_LISTENER_SERVICE.equals(
                                info.permission)) {
                    Slog.w(TAG, "Skipping notification listener service "
                            + info.packageName + "/" + info.name
                            + ": it does not require the permission "
                            + android.Manifest.permission.BIND_NOTIFICATION_LISTENER_SERVICE);
                    continue;
                }
                installed.add(new ComponentName(info.packageName, info.name));
            }

            String flatOut = "";
            if (!installed.isEmpty()) {
                String[] enabled = flatIn.split(ENABLED_NOTIFICATION_LISTENERS_SEPARATOR);
                ArrayList<String> remaining = new ArrayList<String>(enabled.length);
                for (int i = 0; i < enabled.length; i++) {
                    ComponentName enabledComponent = ComponentName.unflattenFromString(enabled[i]);
                    if (installed.contains(enabledComponent)) {
                        remaining.add(enabled[i]);
                    }
                }
                flatOut = TextUtils.join(ENABLED_NOTIFICATION_LISTENERS_SEPARATOR, remaining);
            }
            if (DBG) Slog.v(TAG, "flat after: " + flatOut);
            if (!flatIn.equals(flatOut)) {
                Settings.Secure.putStringForUser(getContext().getContentResolver(),
                        Settings.Secure.ENABLED_NOTIFICATION_LISTENERS,
                        flatOut, currentUser);
            }
        }
    }

    /**
     * Called whenever packages change, the user switches, or ENABLED_NOTIFICATION_LISTENERS
     * is altered. (For example in response to USER_SWITCHED in our broadcast receiver)
     */
    void rebindListenerServices() {
        final int currentUser = ActivityManager.getCurrentUser();
        String flat = Settings.Secure.getStringForUser(
                getContext().getContentResolver(),
                Settings.Secure.ENABLED_NOTIFICATION_LISTENERS,
                currentUser);

        NotificationListenerInfo[] toRemove = new NotificationListenerInfo[mListeners.size()];
        final ArrayList<ComponentName> toAdd;

        synchronized (mNotificationList) {
            // unbind and remove all existing listeners
            toRemove = mListeners.toArray(toRemove);

            toAdd = new ArrayList<ComponentName>();
            final HashSet<ComponentName> newEnabled = new HashSet<ComponentName>();
            final HashSet<String> newPackages = new HashSet<String>();

            // decode the list of components
            if (flat != null) {
                String[] components = flat.split(ENABLED_NOTIFICATION_LISTENERS_SEPARATOR);
                for (int i=0; i<components.length; i++) {
                    final ComponentName component
                            = ComponentName.unflattenFromString(components[i]);
                    if (component != null) {
                        newEnabled.add(component);
                        toAdd.add(component);
                        newPackages.add(component.getPackageName());
                    }
                }

                mEnabledListenersForCurrentUser = newEnabled;
                mEnabledListenerPackageNames = newPackages;
            }
        }

        for (NotificationListenerInfo info : toRemove) {
            final ComponentName component = info.component;
            final int oldUser = info.userid;
            Slog.v(TAG, "disabling notification listener for user " + oldUser + ": " + component);
            unregisterListenerService(component, info.userid);
        }

        final int N = toAdd.size();
        for (int i=0; i<N; i++) {
            final ComponentName component = toAdd.get(i);
            Slog.v(TAG, "enabling notification listener for user " + currentUser + ": "
                    + component);
            registerListenerService(component, currentUser);
        }
    }


    /**
     * Version of registerListener that takes the name of a
     * {@link android.service.notification.NotificationListenerService} to bind to.
     *
     * This is the mechanism by which third parties may subscribe to notifications.
     */
    private void registerListenerService(final ComponentName name, final int userid) {
        checkCallerIsSystem();

        if (DBG) Slog.v(TAG, "registerListenerService: " + name + " u=" + userid);

        synchronized (mNotificationList) {
            final String servicesBindingTag = name.toString() + "/" + userid;
            if (mServicesBinding.contains(servicesBindingTag)) {
                // stop registering this thing already! we're working on it
                return;
            }
            mServicesBinding.add(servicesBindingTag);

            final int N = mListeners.size();
            for (int i=N-1; i>=0; i--) {
                final NotificationListenerInfo info = mListeners.get(i);
                if (name.equals(info.component)
                        && info.userid == userid) {
                    // cut old connections
                    if (DBG) Slog.v(TAG, "    disconnecting old listener: " + info.listener);
                    mListeners.remove(i);
                    if (info.connection != null) {
                        getContext().unbindService(info.connection);
                    }
                }
            }

            Intent intent = new Intent(NotificationListenerService.SERVICE_INTERFACE);
            intent.setComponent(name);

            intent.putExtra(Intent.EXTRA_CLIENT_LABEL,
                    R.string.notification_listener_binding_label);

            final PendingIntent pendingIntent = PendingIntent.getActivity(
                    getContext(), 0, new Intent(Settings.ACTION_NOTIFICATION_LISTENER_SETTINGS), 0);
            intent.putExtra(Intent.EXTRA_CLIENT_INTENT, pendingIntent);

            try {
                if (DBG) Slog.v(TAG, "binding: " + intent);
                if (!getContext().bindServiceAsUser(intent,
                        new ServiceConnection() {
                            INotificationListener mListener;

                            @Override
                            public void onServiceConnected(ComponentName name, IBinder service) {
                                synchronized (mNotificationList) {
                                    mServicesBinding.remove(servicesBindingTag);
                                    try {
                                        mListener = INotificationListener.Stub.asInterface(service);
                                        NotificationListenerInfo info
                                                = new NotificationListenerInfo(
                                                mListener, name, userid, this);
                                        service.linkToDeath(info, 0);
                                        mListeners.add(info);
                                    } catch (RemoteException e) {
                                        // already dead
                                    }
                                }
                            }

                            @Override
                            public void onServiceDisconnected(ComponentName name) {
                                Slog.v(TAG, "notification listener connection lost: " + name);
                            }
                        },
                        Context.BIND_AUTO_CREATE,
                        new UserHandle(userid)))
                {
                    mServicesBinding.remove(servicesBindingTag);
                    Slog.w(TAG, "Unable to bind listener service: " + intent);
                    return;
                }
            } catch (SecurityException ex) {
                Slog.e(TAG, "Unable to bind listener service: " + intent, ex);
                return;
            }
        }
    }


    /**
     * Remove a listener service for the given user by ComponentName
     */
    private void unregisterListenerService(ComponentName name, int userid) {
        checkCallerIsSystem();

        synchronized (mNotificationList) {
            final int N = mListeners.size();
            for (int i=N-1; i>=0; i--) {
                final NotificationListenerInfo info = mListeners.get(i);
                if (name.equals(info.component)
                        && info.userid == userid) {
                    mListeners.remove(i);
                    if (info.connection != null) {
                        try {
                            getContext().unbindService(info.connection);
                        } catch (IllegalArgumentException ex) {
                            // something happened to the service: we think we have a connection
                            // but it's bogus.
                            Slog.e(TAG, "Listener " + name + " could not be unbound: " + ex);
                        }
                    }
                }
            }
        }
    }

    /**
     * asynchronously notify all listeners about a new notification
     */
    void notifyPostedLocked(NotificationRecord n) {
        // make a copy in case changes are made to the underlying Notification object
        final StatusBarNotification sbn = n.sbn.clone();
        for (final NotificationListenerInfo info : mListeners) {
            mHandler.post(new Runnable() {
                @Override
                public void run() {
                    info.notifyPostedIfUserMatch(sbn);
                }});
        }
    }

    /**
     * asynchronously notify all listeners about a removed notification
     */
    void notifyRemovedLocked(NotificationRecord n) {
        // make a copy in case changes are made to the underlying Notification object
        // NOTE: this copy is lightweight: it doesn't include heavyweight parts of the notification
        final StatusBarNotification sbn_light = n.sbn.cloneLight();

        for (final NotificationListenerInfo info : mListeners) {
            mHandler.post(new Runnable() {
                @Override
                public void run() {
                    info.notifyRemovedIfUserMatch(sbn_light);
                }});
        }
    }

    // -- APIs to support listeners clicking/clearing notifications --

    private void checkNullListener(INotificationListener listener) {
        if (listener == null) {
            throw new IllegalArgumentException("Listener must not be null");
        }
    }

    private NotificationListenerInfo checkListenerTokenLocked(INotificationListener listener) {
        checkNullListener(listener);
        final IBinder token = listener.asBinder();
        final int N = mListeners.size();
        for (int i=0; i<N; i++) {
            final NotificationListenerInfo info = mListeners.get(i);
            if (info.listener.asBinder() == token) return info;
        }
        throw new SecurityException("Disallowed call from unknown listener: " + listener);
    }



    // -- end of listener APIs --

    public static final class NotificationRecord
    {
        final StatusBarNotification sbn;
        IBinder statusBarKey;

        NotificationRecord(StatusBarNotification sbn)
        {
            this.sbn = sbn;
        }

        public Notification getNotification() { return sbn.getNotification(); }
        public int getFlags() { return sbn.getNotification().flags; }
        public int getUserId() { return sbn.getUserId(); }

        void dump(PrintWriter pw, String prefix, Context baseContext) {
            final Notification notification = sbn.getNotification();
            pw.println(prefix + this);
            pw.println(prefix + "  uid=" + sbn.getUid() + " userId=" + sbn.getUserId());
            pw.println(prefix + "  icon=0x" + Integer.toHexString(notification.icon)
                    + " / " + idDebugString(baseContext, sbn.getPackageName(), notification.icon));
            pw.println(prefix + "  pri=" + notification.priority + " score=" + sbn.getScore());
            pw.println(prefix + "  contentIntent=" + notification.contentIntent);
            pw.println(prefix + "  deleteIntent=" + notification.deleteIntent);
            pw.println(prefix + "  tickerText=" + notification.tickerText);
            pw.println(prefix + "  contentView=" + notification.contentView);
            pw.println(prefix + String.format("  defaults=0x%08x flags=0x%08x",
                    notification.defaults, notification.flags));
            pw.println(prefix + "  sound=" + notification.sound);
            pw.println(prefix + "  vibrate=" + Arrays.toString(notification.vibrate));
            pw.println(prefix + String.format("  led=0x%08x onMs=%d offMs=%d",
                    notification.ledARGB, notification.ledOnMS, notification.ledOffMS));
            if (notification.actions != null && notification.actions.length > 0) {
                pw.println(prefix + "  actions={");
                final int N = notification.actions.length;
                for (int i=0; i<N; i++) {
                    final Notification.Action action = notification.actions[i];
                    pw.println(String.format("%s    [%d] \"%s\" -> %s",
                            prefix,
                            i,
                            action.title,
                            action.actionIntent.toString()
                            ));
                }
                pw.println(prefix + "  }");
            }
            if (notification.extras != null && notification.extras.size() > 0) {
                pw.println(prefix + "  extras={");
                for (String key : notification.extras.keySet()) {
                    pw.print(prefix + "    " + key + "=");
                    Object val = notification.extras.get(key);
                    if (val == null) {
                        pw.println("null");
                    } else {
                        pw.print(val.toString());
                        if (val instanceof Bitmap) {
                            pw.print(String.format(" (%dx%d)",
                                    ((Bitmap) val).getWidth(),
                                    ((Bitmap) val).getHeight()));
                        } else if (val.getClass().isArray()) {
                            pw.println(" {");
                            final int N = Array.getLength(val);
                            for (int i=0; i<N; i++) {
                                if (i > 0) pw.println(",");
                                pw.print(prefix + "      " + Array.get(val, i));
                            }
                            pw.print("\n" + prefix + "    }");
                        }
                        pw.println();
                    }
                }
                pw.println(prefix + "  }");
            }
        }

        @Override
        public final String toString() {
            return String.format(
                    "NotificationRecord(0x%08x: pkg=%s user=%s id=%d tag=%s score=%d: %s)",
                    System.identityHashCode(this),
                    this.sbn.getPackageName(), this.sbn.getUser(), this.sbn.getId(),
                    this.sbn.getTag(), this.sbn.getScore(), this.sbn.getNotification());
        }
    }

    private static final class ToastRecord
    {
        final int pid;
        final String pkg;
        final ITransientNotification callback;
        int duration;

        ToastRecord(int pid, String pkg, ITransientNotification callback, int duration)
        {
            this.pid = pid;
            this.pkg = pkg;
            this.callback = callback;
            this.duration = duration;
        }

        void update(int duration) {
            this.duration = duration;
        }

        void dump(PrintWriter pw, String prefix) {
            pw.println(prefix + this);
        }

        @Override
        public final String toString()
        {
            return "ToastRecord{"
                + Integer.toHexString(System.identityHashCode(this))
                + " pkg=" + pkg
                + " callback=" + callback
                + " duration=" + duration;
        }
    }

    private final NotificationDelegate mNotificationDelegate = new NotificationDelegate() {

        @Override
        public void onSetDisabled(int status) {
            synchronized (mNotificationList) {
                mDisableNotificationAlerts = (status & StatusBarManager.DISABLE_NOTIFICATION_ALERTS) != 0;
                if (mDisableNotificationAlerts) {
                    // cancel whatever's going on
                    long identity = Binder.clearCallingIdentity();
                    try {
                        final IRingtonePlayer player = mAudioManager.getRingtonePlayer();
                        if (player != null) {
                            player.stopAsync();
                        }
                    } catch (RemoteException e) {
                    } finally {
                        Binder.restoreCallingIdentity(identity);
                    }

                    identity = Binder.clearCallingIdentity();
                    try {
                        mVibrator.cancel();
                    } finally {
                        Binder.restoreCallingIdentity(identity);
                    }
                }
            }
        }

        @Override
<<<<<<< HEAD
        public void onClearAll(int callingUid, int callingPid, int userId) {
            cancelAll(callingUid, callingPid, userId, REASON_DELEGATE_CANCEL_ALL, null);
=======
        public void onClearAll() {
            // XXX to be totally correct, the caller should tell us which user
            // this is for.
            int currentUser = ActivityManager.getCurrentUser();
            synchronized (mNotificationList) {
                cancelAllLocked(currentUser);
            }
>>>>>>> 6984e4f9
        }

        @Override
        public void onNotificationClick(int callingUid, int callingPid,
                String pkg, String tag, int id, int userId) {
            cancelNotification(callingUid, callingPid, pkg, tag, id, Notification.FLAG_AUTO_CANCEL,
                    Notification.FLAG_FOREGROUND_SERVICE, false, userId, REASON_DELEGATE_CLICK, null);
        }

        @Override
        public void onNotificationClear(int callingUid, int callingPid,
                String pkg, String tag, int id, int userId) {
            cancelNotification(callingUid, callingPid, pkg, tag, id, 0,
                    Notification.FLAG_ONGOING_EVENT | Notification.FLAG_FOREGROUND_SERVICE,
                    true, userId, REASON_DELEGATE_CANCEL, null);
        }

        @Override
        public void onPanelRevealed() {
            synchronized (mNotificationList) {
                // sound
                mSoundNotification = null;

                long identity = Binder.clearCallingIdentity();
                try {
                    final IRingtonePlayer player = mAudioManager.getRingtonePlayer();
                    if (player != null) {
                        player.stopAsync();
                    }
                } catch (RemoteException e) {
                } finally {
                    Binder.restoreCallingIdentity(identity);
                }

                // vibrate
                mVibrateNotification = null;
                identity = Binder.clearCallingIdentity();
                try {
                    mVibrator.cancel();
                } finally {
                    Binder.restoreCallingIdentity(identity);
                }

                // light
                mLights.clear();
                mLedNotification = null;
                updateLightsLocked();
            }
        }

        @Override
        public void onNotificationError(int callingUid, int callingPid, String pkg, String tag, int id,
                int uid, int initialPid, String message, int userId) {
            Slog.d(TAG, "onNotification error pkg=" + pkg + " tag=" + tag + " id=" + id
                    + "; will crashApplication(uid=" + uid + ", pid=" + initialPid + ")");
            cancelNotification(callingUid, callingPid, pkg, tag, id, 0, 0, false, userId,
                    REASON_DELEGATE_ERROR, null);
            long ident = Binder.clearCallingIdentity();
            try {
                ActivityManagerNative.getDefault().crashApplication(uid, initialPid, pkg,
                        "Bad notification posted from package " + pkg
                        + ": " + message);
            } catch (RemoteException e) {
            }
            Binder.restoreCallingIdentity(ident);
        }

        @Override
        public boolean allowDisable(int what, IBinder token, String pkg) {
            if (isCall(pkg, null)) {
                return mZenMode == Settings.Global.ZEN_MODE_OFF;
            }
            return true;
        }
    };

    private BroadcastReceiver mIntentReceiver = new BroadcastReceiver() {
        @Override
        public void onReceive(Context context, Intent intent) {
            String action = intent.getAction();

            boolean queryRestart = false;
            boolean queryRemove = false;
            boolean packageChanged = false;
            boolean cancelNotifications = true;
            
            if (action.equals(Intent.ACTION_PACKAGE_ADDED)
                    || (queryRemove=action.equals(Intent.ACTION_PACKAGE_REMOVED))
                    || action.equals(Intent.ACTION_PACKAGE_RESTARTED)
                    || (packageChanged=action.equals(Intent.ACTION_PACKAGE_CHANGED))
                    || (queryRestart=action.equals(Intent.ACTION_QUERY_PACKAGE_RESTART))
                    || action.equals(Intent.ACTION_EXTERNAL_APPLICATIONS_UNAVAILABLE)) {
                String pkgList[] = null;
                boolean queryReplace = queryRemove &&
                        intent.getBooleanExtra(Intent.EXTRA_REPLACING, false);
                if (DBG) Slog.i(TAG, "queryReplace=" + queryReplace);
                if (action.equals(Intent.ACTION_EXTERNAL_APPLICATIONS_UNAVAILABLE)) {
                    pkgList = intent.getStringArrayExtra(Intent.EXTRA_CHANGED_PACKAGE_LIST);
                } else if (queryRestart) {
                    pkgList = intent.getStringArrayExtra(Intent.EXTRA_PACKAGES);
                } else {
                    Uri uri = intent.getData();
                    if (uri == null) {
                        return;
                    }
                    String pkgName = uri.getSchemeSpecificPart();
                    if (pkgName == null) {
                        return;
                    }
                    if (packageChanged) {
                        // We cancel notifications for packages which have just been disabled
                        try {
                            final int enabled = getContext().getPackageManager()
                                    .getApplicationEnabledSetting(pkgName);
                            if (enabled == PackageManager.COMPONENT_ENABLED_STATE_ENABLED
                                    || enabled == PackageManager.COMPONENT_ENABLED_STATE_DEFAULT) {
                                cancelNotifications = false;
                            }
                        } catch (IllegalArgumentException e) {
                            // Package doesn't exist; probably racing with uninstall.
                            // cancelNotifications is already true, so nothing to do here.
                            if (DBG) {
                                Slog.i(TAG, "Exception trying to look up app enabled setting", e);
                            }
                        }
                    }
                    pkgList = new String[]{pkgName};
                }

                boolean anyListenersInvolved = false;
                if (pkgList != null && (pkgList.length > 0)) {
                    for (String pkgName : pkgList) {
                        if (cancelNotifications) {
                            cancelAllNotificationsInt(MY_UID, MY_PID, pkgName, 0, 0, !queryRestart,
                                    UserHandle.USER_ALL, REASON_PACKAGE_CHANGED, null);
                        }
                        if (mEnabledListenerPackageNames.contains(pkgName)) {
                            anyListenersInvolved = true;
                        }
                    }
                }

                if (anyListenersInvolved) {
                    // if we're not replacing a package, clean up orphaned bits
                    if (!queryReplace) {
                        disableNonexistentListeners();
                    }
                    // make sure we're still bound to any of our
                    // listeners who may have just upgraded
                    rebindListenerServices();
                }
            } else if (action.equals(Intent.ACTION_SCREEN_ON)) {
                // Keep track of screen on/off state, but do not turn off the notification light
                // until user passes through the lock screen or views the notification.
                mScreenOn = true;
            } else if (action.equals(Intent.ACTION_SCREEN_OFF)) {
                mScreenOn = false;
            } else if (action.equals(TelephonyManager.ACTION_PHONE_STATE_CHANGED)) {
                mInCall = TelephonyManager.EXTRA_STATE_OFFHOOK
                        .equals(intent.getStringExtra(TelephonyManager.EXTRA_STATE));
                updateNotificationPulse();
            } else if (action.equals(Intent.ACTION_USER_STOPPED)) {
                int userHandle = intent.getIntExtra(Intent.EXTRA_USER_HANDLE, -1);
                if (userHandle >= 0) {
                    cancelAllNotificationsInt(MY_UID, MY_PID, null, 0, 0, true, userHandle,
                            REASON_USER_STOPPED, null);
                }
            } else if (action.equals(Intent.ACTION_USER_PRESENT)) {
                // turn off LED when user passes through lock screen
                mNotificationLight.turnOff();
            } else if (action.equals(Intent.ACTION_USER_SWITCHED)) {
                // reload per-user settings
                mSettingsObserver.update(null);
                updateRelatedUserCache(context);
            } else if (action.equals(Intent.ACTION_USER_ADDED)) {
                updateRelatedUserCache(context);
            }
        }
    };

    class SettingsObserver extends ContentObserver {
        private final Uri NOTIFICATION_LIGHT_PULSE_URI
                = Settings.System.getUriFor(Settings.System.NOTIFICATION_LIGHT_PULSE);

        private final Uri ENABLED_NOTIFICATION_LISTENERS_URI
                = Settings.Secure.getUriFor(Settings.Secure.ENABLED_NOTIFICATION_LISTENERS);

        private final Uri ZEN_MODE
                = Settings.Global.getUriFor(Settings.Global.ZEN_MODE);

        SettingsObserver(Handler handler) {
            super(handler);
        }

        void observe() {
            ContentResolver resolver = getContext().getContentResolver();
            resolver.registerContentObserver(NOTIFICATION_LIGHT_PULSE_URI,
                    false, this, UserHandle.USER_ALL);
            resolver.registerContentObserver(ENABLED_NOTIFICATION_LISTENERS_URI,
                    false, this, UserHandle.USER_ALL);
            resolver.registerContentObserver(ZEN_MODE,
                    false, this);
            update(null);
        }

        @Override public void onChange(boolean selfChange, Uri uri) {
            update(uri);
        }

        public void update(Uri uri) {
            ContentResolver resolver = getContext().getContentResolver();
            if (uri == null || NOTIFICATION_LIGHT_PULSE_URI.equals(uri)) {
                boolean pulseEnabled = Settings.System.getInt(resolver,
                            Settings.System.NOTIFICATION_LIGHT_PULSE, 0) != 0;
                if (mNotificationPulseEnabled != pulseEnabled) {
                    mNotificationPulseEnabled = pulseEnabled;
                    updateNotificationPulse();
                }
            }
            if (uri == null || ENABLED_NOTIFICATION_LISTENERS_URI.equals(uri)) {
                rebindListenerServices();
            }
            if (ZEN_MODE.equals(uri)) {
                updateZenMode();
            }
        }
    }

    private SettingsObserver mSettingsObserver;

    static long[] getLongArray(Resources r, int resid, int maxlen, long[] def) {
        int[] ar = r.getIntArray(resid);
        if (ar == null) {
            return def;
        }
        final int len = ar.length > maxlen ? maxlen : ar.length;
        long[] out = new long[len];
        for (int i=0; i<len; i++) {
            out[i] = ar[i];
        }
        return out;
    }

    public NotificationManagerService(Context context) {
        super(context);
    }

    @Override
    public void onStart() {
        mAm = ActivityManagerNative.getDefault();
        mAppOps = (AppOpsManager) getContext().getSystemService(Context.APP_OPS_SERVICE);
        mVibrator = (Vibrator) getContext().getSystemService(Context.VIBRATOR_SERVICE);

        mHandler = new WorkerHandler();

        importOldBlockDb();

        mStatusBar = getLocalService(StatusBarManagerInternal.class);
        mStatusBar.setNotificationDelegate(mNotificationDelegate);

        final LightsManager lights = getLocalService(LightsManager.class);
        mNotificationLight = lights.getLight(LightsManager.LIGHT_ID_NOTIFICATIONS);
        mAttentionLight = lights.getLight(LightsManager.LIGHT_ID_ATTENTION);

        Resources resources = getContext().getResources();
        mDefaultNotificationColor = resources.getColor(
                R.color.config_defaultNotificationColor);
        mDefaultNotificationLedOn = resources.getInteger(
                R.integer.config_defaultNotificationLedOn);
        mDefaultNotificationLedOff = resources.getInteger(
                R.integer.config_defaultNotificationLedOff);

        mDefaultVibrationPattern = getLongArray(resources,
                R.array.config_defaultNotificationVibePattern,
                VIBRATE_PATTERN_MAXLEN,
                DEFAULT_VIBRATE_PATTERN);

        mFallbackVibrationPattern = getLongArray(resources,
                R.array.config_notificationFallbackVibePattern,
                VIBRATE_PATTERN_MAXLEN,
                DEFAULT_VIBRATE_PATTERN);

        // Don't start allowing notifications until the setup wizard has run once.
        // After that, including subsequent boots, init with notifications turned on.
        // This works on the first boot because the setup wizard will toggle this
        // flag at least once and we'll go back to 0 after that.
        if (0 == Settings.Global.getInt(getContext().getContentResolver(),
                    Settings.Global.DEVICE_PROVISIONED, 0)) {
            mDisableNotificationAlerts = true;
        }
        updateZenMode();

        // register for various Intents
        IntentFilter filter = new IntentFilter();
        filter.addAction(Intent.ACTION_SCREEN_ON);
        filter.addAction(Intent.ACTION_SCREEN_OFF);
        filter.addAction(TelephonyManager.ACTION_PHONE_STATE_CHANGED);
        filter.addAction(Intent.ACTION_USER_PRESENT);
        filter.addAction(Intent.ACTION_USER_STOPPED);
        filter.addAction(Intent.ACTION_USER_SWITCHED);
        filter.addAction(Intent.ACTION_USER_ADDED);
        getContext().registerReceiver(mIntentReceiver, filter);
        IntentFilter pkgFilter = new IntentFilter();
        pkgFilter.addAction(Intent.ACTION_PACKAGE_ADDED);
        pkgFilter.addAction(Intent.ACTION_PACKAGE_REMOVED);
        pkgFilter.addAction(Intent.ACTION_PACKAGE_CHANGED);
        pkgFilter.addAction(Intent.ACTION_PACKAGE_RESTARTED);
        pkgFilter.addAction(Intent.ACTION_QUERY_PACKAGE_RESTART);
        pkgFilter.addDataScheme("package");
        getContext().registerReceiver(mIntentReceiver, pkgFilter);
        IntentFilter sdFilter = new IntentFilter(Intent.ACTION_EXTERNAL_APPLICATIONS_UNAVAILABLE);
        getContext().registerReceiver(mIntentReceiver, sdFilter);

        mSettingsObserver = new SettingsObserver(mHandler);

        // spin up NotificationScorers
        String[] notificationScorerNames = resources.getStringArray(
                R.array.config_notificationScorers);
        for (String scorerName : notificationScorerNames) {
            try {
                Class<?> scorerClass = getContext().getClassLoader().loadClass(scorerName);
                NotificationScorer scorer = (NotificationScorer) scorerClass.newInstance();
                scorer.initialize(getContext());
                mScorers.add(scorer);
            } catch (ClassNotFoundException e) {
                Slog.w(TAG, "Couldn't find scorer " + scorerName + ".", e);
            } catch (InstantiationException e) {
                Slog.w(TAG, "Couldn't instantiate scorer " + scorerName + ".", e);
            } catch (IllegalAccessException e) {
                Slog.w(TAG, "Problem accessing scorer " + scorerName + ".", e);
            }
        }

        publishBinderService(Context.NOTIFICATION_SERVICE, mService);
        publishLocalService(NotificationManagerInternal.class, mInternalService);
    }

    /**
     * Read the old XML-based app block database and import those blockages into the AppOps system.
     */
    private void importOldBlockDb() {
        loadBlockDb();

        PackageManager pm = getContext().getPackageManager();
        for (String pkg : mBlockedPackages) {
            PackageInfo info = null;
            try {
                info = pm.getPackageInfo(pkg, 0);
                setNotificationsEnabledForPackageImpl(pkg, info.applicationInfo.uid, false);
            } catch (NameNotFoundException e) {
                // forget you
            }
        }
        mBlockedPackages.clear();
        if (mPolicyFile != null) {
            mPolicyFile.delete();
        }
    }

    @Override
    public void onBootPhase(int phase) {
        if (phase == SystemService.PHASE_SYSTEM_SERVICES_READY) {
            // no beeping until we're basically done booting
            mSystemReady = true;

            // Grab our optional AudioService
            mAudioManager = (AudioManager) getContext().getSystemService(Context.AUDIO_SERVICE);

        } else if (phase == SystemService.PHASE_THIRD_PARTY_APPS_CAN_START) {
            // This observer will force an update when observe is called, causing us to
            // bind to listener services.
            mSettingsObserver.observe();
        }
    }

    void setNotificationsEnabledForPackageImpl(String pkg, int uid, boolean enabled) {
        Slog.v(TAG, (enabled?"en":"dis") + "abling notifications for " + pkg);

        mAppOps.setMode(AppOpsManager.OP_POST_NOTIFICATION, uid, pkg,
                enabled ? AppOpsManager.MODE_ALLOWED : AppOpsManager.MODE_IGNORED);

        // Now, cancel any outstanding notifications that are part of a just-disabled app
        if (ENABLE_BLOCKED_NOTIFICATIONS && !enabled) {
            cancelAllNotificationsInt(MY_UID, MY_PID, pkg, 0, 0, true, UserHandle.getUserId(uid),
                    REASON_PACKAGE_BANNED, null);
        }
    }

    private final IBinder mService = new INotificationManager.Stub() {
        // Toasts
        // ============================================================================

        @Override
        public void enqueueToast(String pkg, ITransientNotification callback, int duration)
        {
            if (DBG) {
                Slog.i(TAG, "enqueueToast pkg=" + pkg + " callback=" + callback
                        + " duration=" + duration);
            }

            if (pkg == null || callback == null) {
                Slog.e(TAG, "Not doing toast. pkg=" + pkg + " callback=" + callback);
                return ;
            }

            final boolean isSystemToast = isCallerSystem() || ("android".equals(pkg));

            if (ENABLE_BLOCKED_TOASTS && !noteNotificationOp(pkg, Binder.getCallingUid())) {
                if (!isSystemToast) {
                    Slog.e(TAG, "Suppressing toast from package " + pkg + " by user request.");
                    return;
                }
            }

            synchronized (mToastQueue) {
                int callingPid = Binder.getCallingPid();
                long callingId = Binder.clearCallingIdentity();
                try {
                    ToastRecord record;
                    int index = indexOfToastLocked(pkg, callback);
                    // If it's already in the queue, we update it in place, we don't
                    // move it to the end of the queue.
                    if (index >= 0) {
                        record = mToastQueue.get(index);
                        record.update(duration);
                    } else {
                        // Limit the number of toasts that any given package except the android
                        // package can enqueue.  Prevents DOS attacks and deals with leaks.
                        if (!isSystemToast) {
                            int count = 0;
                            final int N = mToastQueue.size();
                            for (int i=0; i<N; i++) {
                                 final ToastRecord r = mToastQueue.get(i);
                                 if (r.pkg.equals(pkg)) {
                                     count++;
                                     if (count >= MAX_PACKAGE_NOTIFICATIONS) {
                                         Slog.e(TAG, "Package has already posted " + count
                                                + " toasts. Not showing more. Package=" + pkg);
                                         return;
                                     }
                                 }
                            }
                        }

                        record = new ToastRecord(callingPid, pkg, callback, duration);
                        mToastQueue.add(record);
                        index = mToastQueue.size() - 1;
                        keepProcessAliveLocked(callingPid);
                    }
                    // If it's at index 0, it's the current toast.  It doesn't matter if it's
                    // new or just been updated.  Call back and tell it to show itself.
                    // If the callback fails, this will remove it from the list, so don't
                    // assume that it's valid after this.
                    if (index == 0) {
                        showNextToastLocked();
                    }
                } finally {
                    Binder.restoreCallingIdentity(callingId);
                }
            }
        }

        @Override
        public void cancelToast(String pkg, ITransientNotification callback) {
            Slog.i(TAG, "cancelToast pkg=" + pkg + " callback=" + callback);

            if (pkg == null || callback == null) {
                Slog.e(TAG, "Not cancelling notification. pkg=" + pkg + " callback=" + callback);
                return ;
            }

            synchronized (mToastQueue) {
                long callingId = Binder.clearCallingIdentity();
                try {
                    int index = indexOfToastLocked(pkg, callback);
                    if (index >= 0) {
                        cancelToastLocked(index);
                    } else {
                        Slog.w(TAG, "Toast already cancelled. pkg=" + pkg
                                + " callback=" + callback);
                    }
                } finally {
                    Binder.restoreCallingIdentity(callingId);
                }
            }
        }

        @Override
        public void enqueueNotificationWithTag(String pkg, String basePkg, String tag, int id,
                Notification notification, int[] idOut, int userId) throws RemoteException {
            enqueueNotificationInternal(pkg, basePkg, Binder.getCallingUid(),
                    Binder.getCallingPid(), tag, id, notification, idOut, userId);
        }

        @Override
        public void cancelNotificationWithTag(String pkg, String tag, int id, int userId) {
            checkCallerIsSystemOrSameApp(pkg);
            userId = ActivityManager.handleIncomingUser(Binder.getCallingPid(),
                    Binder.getCallingUid(), userId, true, false, "cancelNotificationWithTag", pkg);
            // Don't allow client applications to cancel foreground service notis.
            cancelNotification(Binder.getCallingUid(), Binder.getCallingPid(), pkg, tag, id, 0,
                    Binder.getCallingUid() == Process.SYSTEM_UID
                    ? 0 : Notification.FLAG_FOREGROUND_SERVICE, false, userId, REASON_NOMAN_CANCEL,
                    null);
        }

        @Override
        public void cancelAllNotifications(String pkg, int userId) {
            checkCallerIsSystemOrSameApp(pkg);

            userId = ActivityManager.handleIncomingUser(Binder.getCallingPid(),
                    Binder.getCallingUid(), userId, true, false, "cancelAllNotifications", pkg);

            // Calling from user space, don't allow the canceling of actively
            // running foreground services.
            cancelAllNotificationsInt(Binder.getCallingUid(), Binder.getCallingPid(),
                    pkg, 0, Notification.FLAG_FOREGROUND_SERVICE, true, userId,
                    REASON_NOMAN_CANCEL_ALL, null);
        }

        @Override
        public void setNotificationsEnabledForPackage(String pkg, int uid, boolean enabled) {
            checkCallerIsSystem();

            setNotificationsEnabledForPackageImpl(pkg, uid, enabled);
        }

        /**
         * Use this when you just want to know if notifications are OK for this package.
         */
        @Override
        public boolean areNotificationsEnabledForPackage(String pkg, int uid) {
            checkCallerIsSystem();
            return (mAppOps.checkOpNoThrow(AppOpsManager.OP_POST_NOTIFICATION, uid, pkg)
                    == AppOpsManager.MODE_ALLOWED);
        }

        /**
         * System-only API for getting a list of current (i.e. not cleared) notifications.
         *
         * Requires ACCESS_NOTIFICATIONS which is signature|system.
         */
        @Override
        public StatusBarNotification[] getActiveNotifications(String callingPkg) {
            // enforce() will ensure the calling uid has the correct permission
            getContext().enforceCallingOrSelfPermission(
                    android.Manifest.permission.ACCESS_NOTIFICATIONS,
                    "NotificationManagerService.getActiveNotifications");

            StatusBarNotification[] tmp = null;
            int uid = Binder.getCallingUid();

            // noteOp will check to make sure the callingPkg matches the uid
            if (mAppOps.noteOpNoThrow(AppOpsManager.OP_ACCESS_NOTIFICATIONS, uid, callingPkg)
                    == AppOpsManager.MODE_ALLOWED) {
                synchronized (mNotificationList) {
                    tmp = new StatusBarNotification[mNotificationList.size()];
                    final int N = mNotificationList.size();
                    for (int i=0; i<N; i++) {
                        tmp[i] = mNotificationList.get(i).sbn;
                    }
                }
            }
            return tmp;
        }

        /**
         * System-only API for getting a list of recent (cleared, no longer shown) notifications.
         *
         * Requires ACCESS_NOTIFICATIONS which is signature|system.
         */
        @Override
        public StatusBarNotification[] getHistoricalNotifications(String callingPkg, int count) {
            // enforce() will ensure the calling uid has the correct permission
            getContext().enforceCallingOrSelfPermission(
                    android.Manifest.permission.ACCESS_NOTIFICATIONS,
                    "NotificationManagerService.getHistoricalNotifications");

            StatusBarNotification[] tmp = null;
            int uid = Binder.getCallingUid();

            // noteOp will check to make sure the callingPkg matches the uid
            if (mAppOps.noteOpNoThrow(AppOpsManager.OP_ACCESS_NOTIFICATIONS, uid, callingPkg)
                    == AppOpsManager.MODE_ALLOWED) {
                synchronized (mArchive) {
                    tmp = mArchive.getArray(count);
                }
            }
            return tmp;
        }

        /**
         * Register a listener binder directly with the notification manager.
         *
         * Only works with system callers. Apps should extend
         * {@link android.service.notification.NotificationListenerService}.
         */
        @Override
        public void registerListener(final INotificationListener listener,
                final ComponentName component, final int userid) {
            checkCallerIsSystem();
            checkNullListener(listener);
            registerListenerImpl(listener, component, userid);
        }

        /**
         * Remove a listener binder directly
         */
        @Override
        public void unregisterListener(INotificationListener listener, int userid) {
            checkNullListener(listener);
            // no need to check permissions; if your listener binder is in the list,
            // that's proof that you had permission to add it in the first place
            unregisterListenerImpl(listener, userid);
        }

        /**
         * Allow an INotificationListener to simulate a "clear all" operation.
         *
         * {@see com.android.server.StatusBarManagerService.NotificationCallbacks#onClearAllNotifications}
         *
         * @param token The binder for the listener, to check that the caller is allowed
         */
        @Override
        public void cancelAllNotificationsFromListener(INotificationListener token) {
<<<<<<< HEAD
            NotificationListenerInfo info = checkListenerToken(token);
            final int callingUid = Binder.getCallingUid();
            final int callingPid = Binder.getCallingPid();
            long identity = Binder.clearCallingIdentity();
            try {
                cancelAll(callingUid, callingPid, info.userid,
                        REASON_LISTENER_CANCEL_ALL, info);
=======
            long identity = Binder.clearCallingIdentity();
            try {
                synchronized (mNotificationList) {
                    NotificationListenerInfo info = checkListenerTokenLocked(token);
                    cancelAllLocked(info.userid);
                }
>>>>>>> 6984e4f9
            } finally {
                Binder.restoreCallingIdentity(identity);
            }
        }

        /**
         * Allow an INotificationListener to simulate clearing (dismissing) a single notification.
         *
         * {@see com.android.server.StatusBarManagerService.NotificationCallbacks#onNotificationClear}
         *
         * @param token The binder for the listener, to check that the caller is allowed
         */
        @Override
        public void cancelNotificationFromListener(INotificationListener token, String pkg,
                String tag, int id) {
<<<<<<< HEAD
            NotificationListenerInfo info = checkListenerToken(token);
            final int callingUid = Binder.getCallingUid();
            final int callingPid = Binder.getCallingPid();
            long identity = Binder.clearCallingIdentity();
            try {
                cancelNotification(callingUid, callingPid, pkg, tag, id, 0,
=======
            long identity = Binder.clearCallingIdentity();
            try {
                NotificationListenerInfo info;
                synchronized (mNotificationList) {
                    info = checkListenerTokenLocked(token);
                }
                cancelNotification(pkg, tag, id, 0,
>>>>>>> 6984e4f9
                        Notification.FLAG_ONGOING_EVENT | Notification.FLAG_FOREGROUND_SERVICE,
                        true,
                        info.userid, REASON_LISTENER_CANCEL, info);
            } finally {
                Binder.restoreCallingIdentity(identity);
            }
        }

        /**
         * Allow an INotificationListener to request the list of outstanding notifications seen by
         * the current user. Useful when starting up, after which point the listener callbacks
         * should be used.
         *
         * @param token The binder for the listener, to check that the caller is allowed
         */
        @Override
        public StatusBarNotification[] getActiveNotificationsFromListener(
                INotificationListener token) {
            StatusBarNotification[] result = new StatusBarNotification[0];
            ArrayList<StatusBarNotification> list = new ArrayList<StatusBarNotification>();
            synchronized (mNotificationList) {
                NotificationListenerInfo info = checkListenerTokenLocked(token);
                final int N = mNotificationList.size();
                for (int i=0; i<N; i++) {
                    StatusBarNotification sbn = mNotificationList.get(i).sbn;
                    if (info.enabledAndUserMatches(sbn)) {
                        list.add(sbn);
                    }
                }
            }
            return list.toArray(result);
        }

        @Override
        protected void dump(FileDescriptor fd, PrintWriter pw, String[] args) {
            if (getContext().checkCallingOrSelfPermission(android.Manifest.permission.DUMP)
                    != PackageManager.PERMISSION_GRANTED) {
                pw.println("Permission Denial: can't dump NotificationManager from from pid="
                        + Binder.getCallingPid()
                        + ", uid=" + Binder.getCallingUid());
                return;
            }

            dumpImpl(pw);
        }
    };

    void dumpImpl(PrintWriter pw) {
        pw.println("Current Notification Manager state:");

        pw.println("  Listeners (" + mEnabledListenersForCurrentUser.size()
                + ") enabled for current user:");
        for (ComponentName cmpt : mEnabledListenersForCurrentUser) {
            pw.println("    " + cmpt);
        }

        pw.println("  Live listeners (" + mListeners.size() + "):");
        for (NotificationListenerInfo info : mListeners) {
            pw.println("    " + info.component
                    + " (user " + info.userid + "): " + info.listener
                    + (info.isSystem?" SYSTEM":""));
        }

        int N;

        synchronized (mToastQueue) {
            N = mToastQueue.size();
            if (N > 0) {
                pw.println("  Toast Queue:");
                for (int i=0; i<N; i++) {
                    mToastQueue.get(i).dump(pw, "    ");
                }
                pw.println("  ");
            }

        }

        synchronized (mNotificationList) {
            N = mNotificationList.size();
            if (N > 0) {
                pw.println("  Notification List:");
                for (int i=0; i<N; i++) {
                    mNotificationList.get(i).dump(pw, "    ", getContext());
                }
                pw.println("  ");
            }

            N = mLights.size();
            if (N > 0) {
                pw.println("  Lights List:");
                for (int i=0; i<N; i++) {
                    pw.println("    " + mLights.get(i));
                }
                pw.println("  ");
            }

            pw.println("  mSoundNotification=" + mSoundNotification);
            pw.println("  mVibrateNotification=" + mVibrateNotification);
            pw.println("  mDisableNotificationAlerts=" + mDisableNotificationAlerts);
            pw.println("  mZenMode=" + Settings.Global.zenModeToString(mZenMode));
            pw.println("  mSystemReady=" + mSystemReady);
            pw.println("  mArchive=" + mArchive.toString());
            Iterator<StatusBarNotification> iter = mArchive.descendingIterator();
            int i=0;
            while (iter.hasNext()) {
                pw.println("    " + iter.next());
                if (++i >= 5) {
                    if (iter.hasNext()) pw.println("    ...");
                    break;
                }
            }

        }
    }

    /**
     * The private API only accessible to the system process.
     */
    private final NotificationManagerInternal mInternalService = new NotificationManagerInternal() {
        @Override
        public void enqueueNotification(String pkg, String basePkg, int callingUid, int callingPid,
                String tag, int id, Notification notification, int[] idReceived, int userId) {
            enqueueNotificationInternal(pkg, basePkg, callingUid, callingPid, tag, id, notification,
                    idReceived, userId);
        }
    };

    void enqueueNotificationInternal(final String pkg, String basePkg, final int callingUid,
            final int callingPid, final String tag, final int id, final Notification notification,
            int[] idOut, int incomingUserId) {
        if (DBG) {
            Slog.v(TAG, "enqueueNotificationInternal: pkg=" + pkg + " id=" + id
                    + " notification=" + notification);
        }
        checkCallerIsSystemOrSameApp(pkg);
        final boolean isSystemNotification = isUidSystem(callingUid) || ("android".equals(pkg));

        final int userId = ActivityManager.handleIncomingUser(callingPid,
                callingUid, incomingUserId, true, false, "enqueueNotification", pkg);
        final UserHandle user = new UserHandle(userId);

        // Limit the number of notifications that any given package except the android
        // package can enqueue.  Prevents DOS attacks and deals with leaks.
        if (!isSystemNotification) {
            synchronized (mNotificationList) {
                int count = 0;
                final int N = mNotificationList.size();
                for (int i=0; i<N; i++) {
                    final NotificationRecord r = mNotificationList.get(i);
                    if (r.sbn.getPackageName().equals(pkg) && r.sbn.getUserId() == userId) {
                        count++;
                        if (count >= MAX_PACKAGE_NOTIFICATIONS) {
                            Slog.e(TAG, "Package has already posted " + count
                                    + " notifications.  Not showing more.  package=" + pkg);
                            return;
                        }
                    }
                }
            }
        }

        // This conditional is a dirty hack to limit the logging done on
        //     behalf of the download manager without affecting other apps.
        if (!pkg.equals("com.android.providers.downloads")
                || Log.isLoggable("DownloadManager", Log.VERBOSE)) {
            EventLogTags.writeNotificationEnqueue(callingUid, callingPid,
                    pkg, id, tag, userId, notification.toString());
        }

        if (pkg == null || notification == null) {
            throw new IllegalArgumentException("null not allowed: pkg=" + pkg
                    + " id=" + id + " notification=" + notification);
        }
        if (notification.icon != 0) {
            if (notification.contentView == null) {
                throw new IllegalArgumentException("contentView required: pkg=" + pkg
                        + " id=" + id + " notification=" + notification);
            }
        }

        mHandler.post(new Runnable() {
            @Override
            public void run() {

                // === Scoring ===

                // 0. Sanitize inputs
                notification.priority = clamp(notification.priority, Notification.PRIORITY_MIN,
                        Notification.PRIORITY_MAX);
                // Migrate notification flags to scores
                if (0 != (notification.flags & Notification.FLAG_HIGH_PRIORITY)) {
                    if (notification.priority < Notification.PRIORITY_MAX) {
                        notification.priority = Notification.PRIORITY_MAX;
                    }
                } else if (SCORE_ONGOING_HIGHER &&
                        0 != (notification.flags & Notification.FLAG_ONGOING_EVENT)) {
                    if (notification.priority < Notification.PRIORITY_HIGH) {
                        notification.priority = Notification.PRIORITY_HIGH;
                    }
                }

                // 1. initial score: buckets of 10, around the app
                int score = notification.priority * NOTIFICATION_PRIORITY_MULTIPLIER; //[-20..20]

                // 2. Consult external heuristics (TBD)

                // 3. Apply local rules

                int initialScore = score;
                if (!mScorers.isEmpty()) {
                    if (DBG) Slog.v(TAG, "Initial score is " + score + ".");
                    for (NotificationScorer scorer : mScorers) {
                        try {
                            score = scorer.getScore(notification, score);
                        } catch (Throwable t) {
                            Slog.w(TAG, "Scorer threw on .getScore.", t);
                        }
                    }
                    if (DBG) Slog.v(TAG, "Final score is " + score + ".");
                }

                // add extra to indicate score modified by NotificationScorer
                notification.extras.putBoolean(Notification.EXTRA_SCORE_MODIFIED,
                        score != initialScore);

                // blocked apps
                if (ENABLE_BLOCKED_NOTIFICATIONS && !noteNotificationOp(pkg, callingUid)) {
                    if (!isSystemNotification) {
                        score = JUNK_SCORE;
                        Slog.e(TAG, "Suppressing notification from package " + pkg
                                + " by user request.");
                    }
                }

                if (DBG) {
                    Slog.v(TAG, "Assigned score=" + score + " to " + notification);
                }

                if (score < SCORE_DISPLAY_THRESHOLD) {
                    // Notification will be blocked because the score is too low.
                    return;
                }

                // Is this notification intercepted by zen mode?
                final boolean intercept = shouldIntercept(pkg, notification);
                notification.extras.putBoolean(EXTRA_INTERCEPT, intercept);

                // Should this notification make noise, vibe, or use the LED?
                final boolean canInterrupt = (score >= SCORE_INTERRUPTION_THRESHOLD) && !intercept;
                if (DBG) Slog.v(TAG, "canInterrupt=" + canInterrupt + " intercept=" + intercept);
                synchronized (mNotificationList) {
                    final StatusBarNotification n = new StatusBarNotification(
                            pkg, id, tag, callingUid, callingPid, score, notification, user);
                    NotificationRecord r = new NotificationRecord(n);
                    NotificationRecord old = null;

                    int index = indexOfNotificationLocked(pkg, tag, id, userId);
                    if (index < 0) {
                        mNotificationList.add(r);
                    } else {
                        old = mNotificationList.remove(index);
                        mNotificationList.add(index, r);
                        // Make sure we don't lose the foreground service state.
                        if (old != null) {
                            notification.flags |=
                                old.getNotification().flags & Notification.FLAG_FOREGROUND_SERVICE;
                        }
                    }

                    // Ensure if this is a foreground service that the proper additional
                    // flags are set.
                    if ((notification.flags&Notification.FLAG_FOREGROUND_SERVICE) != 0) {
                        notification.flags |= Notification.FLAG_ONGOING_EVENT
                                | Notification.FLAG_NO_CLEAR;
                    }

                    final int currentUser;
                    final long token = Binder.clearCallingIdentity();
                    try {
                        currentUser = ActivityManager.getCurrentUser();
                    } finally {
                        Binder.restoreCallingIdentity(token);
                    }

                    if (notification.icon != 0) {
                        if (old != null && old.statusBarKey != null) {
                            r.statusBarKey = old.statusBarKey;
                            final long identity = Binder.clearCallingIdentity();
                            try {
                                mStatusBar.updateNotification(r.statusBarKey, n);
                            } finally {
                                Binder.restoreCallingIdentity(identity);
                            }
                        } else {
                            final long identity = Binder.clearCallingIdentity();
                            try {
                                r.statusBarKey = mStatusBar.addNotification(n);
                                if ((n.getNotification().flags & Notification.FLAG_SHOW_LIGHTS) != 0
                                        && canInterrupt) {
                                    mAttentionLight.pulse();
                                }
                            } finally {
                                Binder.restoreCallingIdentity(identity);
                            }
                        }
                        // Send accessibility events only for the current user.
                        if (currentUser == userId) {
                            sendAccessibilityEvent(notification, pkg);
                        }

                        notifyPostedLocked(r);
                    } else {
                        Slog.e(TAG, "Not posting notification with icon==0: " + notification);
                        if (old != null && old.statusBarKey != null) {
                            final long identity = Binder.clearCallingIdentity();
                            try {
                                mStatusBar.removeNotification(old.statusBarKey);
                            } finally {
                                Binder.restoreCallingIdentity(identity);
                            }

                            notifyRemovedLocked(r);
                        }
                        // ATTENTION: in a future release we will bail out here
                        // so that we do not play sounds, show lights, etc. for invalid
                        // notifications
                        Slog.e(TAG, "WARNING: In a future release this will crash the app: "
                                + n.getPackageName());
                    }

                    // If we're not supposed to beep, vibrate, etc. then don't.
                    if (!mDisableNotificationAlerts
                            && (!(old != null
                                && (notification.flags & Notification.FLAG_ONLY_ALERT_ONCE) != 0 ))
                            && (r.getUserId() == UserHandle.USER_ALL ||
                                (r.getUserId() == userId && r.getUserId() == currentUser))
                            && canInterrupt
                            && mSystemReady
                            && mAudioManager != null) {
                        if (DBG) Slog.v(TAG, "Interrupting!");
                        // sound

                        // should we use the default notification sound? (indicated either by
                        // DEFAULT_SOUND or because notification.sound is pointing at
                        // Settings.System.NOTIFICATION_SOUND)
                        final boolean useDefaultSound =
                               (notification.defaults & Notification.DEFAULT_SOUND) != 0 ||
                                       Settings.System.DEFAULT_NOTIFICATION_URI
                                               .equals(notification.sound);

                        Uri soundUri = null;
                        boolean hasValidSound = false;

                        if (useDefaultSound) {
                            soundUri = Settings.System.DEFAULT_NOTIFICATION_URI;

                            // check to see if the default notification sound is silent
                            ContentResolver resolver = getContext().getContentResolver();
                            hasValidSound = Settings.System.getString(resolver,
                                   Settings.System.NOTIFICATION_SOUND) != null;
                        } else if (notification.sound != null) {
                            soundUri = notification.sound;
                            hasValidSound = (soundUri != null);
                        }

                        if (hasValidSound) {
                            boolean looping =
                                    (notification.flags & Notification.FLAG_INSISTENT) != 0;
                            int audioStreamType;
                            if (notification.audioStreamType >= 0) {
                                audioStreamType = notification.audioStreamType;
                            } else {
                                audioStreamType = DEFAULT_STREAM_TYPE;
                            }
                            mSoundNotification = r;
                            // do not play notifications if stream volume is 0 (typically because
                            // ringer mode is silent) or if there is a user of exclusive audio focus
                            if ((mAudioManager.getStreamVolume(audioStreamType) != 0)
                                    && !mAudioManager.isAudioFocusExclusive()) {
                                final long identity = Binder.clearCallingIdentity();
                                try {
                                    final IRingtonePlayer player =
                                            mAudioManager.getRingtonePlayer();
                                    if (player != null) {
                                        if (DBG) Slog.v(TAG, "Playing sound " + soundUri
                                                + " on stream " + audioStreamType);
                                        player.playAsync(soundUri, user, looping, audioStreamType);
                                    }
                                } catch (RemoteException e) {
                                } finally {
                                    Binder.restoreCallingIdentity(identity);
                                }
                            }
                        }

                        // vibrate
                        // Does the notification want to specify its own vibration?
                        final boolean hasCustomVibrate = notification.vibrate != null;

                        // new in 4.2: if there was supposed to be a sound and we're in vibrate
                        // mode, and no other vibration is specified, we fall back to vibration
                        final boolean convertSoundToVibration =
                                   !hasCustomVibrate
                                && hasValidSound
                                && (mAudioManager.getRingerMode()
                                           == AudioManager.RINGER_MODE_VIBRATE);

                        // The DEFAULT_VIBRATE flag trumps any custom vibration AND the fallback.
                        final boolean useDefaultVibrate =
                                (notification.defaults & Notification.DEFAULT_VIBRATE) != 0;

                        if ((useDefaultVibrate || convertSoundToVibration || hasCustomVibrate)
                                && !(mAudioManager.getRingerMode()
                                        == AudioManager.RINGER_MODE_SILENT)) {
                            mVibrateNotification = r;

                            if (useDefaultVibrate || convertSoundToVibration) {
                                // Escalate privileges so we can use the vibrator even if the
                                // notifying app does not have the VIBRATE permission.
                                long identity = Binder.clearCallingIdentity();
                                try {
                                    mVibrator.vibrate(r.sbn.getUid(), r.sbn.getBasePkg(),
                                        useDefaultVibrate ? mDefaultVibrationPattern
                                            : mFallbackVibrationPattern,
                                        ((notification.flags & Notification.FLAG_INSISTENT) != 0)
                                                ? 0: -1, notification.audioStreamType);
                                } finally {
                                    Binder.restoreCallingIdentity(identity);
                                }
                            } else if (notification.vibrate.length > 1) {
                                // If you want your own vibration pattern, you need the VIBRATE
                                // permission
                                mVibrator.vibrate(r.sbn.getUid(), r.sbn.getBasePkg(),
                                        notification.vibrate,
                                    ((notification.flags & Notification.FLAG_INSISTENT) != 0)
                                            ? 0: -1, notification.audioStreamType);
                            }
                        }
                    }

                    // light
                    // the most recent thing gets the light
                    mLights.remove(old);
                    if (mLedNotification == old) {
                        mLedNotification = null;
                    }
                    //Slog.i(TAG, "notification.lights="
                    //        + ((old.notification.lights.flags & Notification.FLAG_SHOW_LIGHTS)
                    //                  != 0));
                    if ((notification.flags & Notification.FLAG_SHOW_LIGHTS) != 0
                            && canInterrupt) {
                        mLights.add(r);
                        updateLightsLocked();
                    } else {
                        if (old != null
                                && ((old.getFlags() & Notification.FLAG_SHOW_LIGHTS) != 0)) {
                            updateLightsLocked();
                        }
                    }
                }
            }
        });

        idOut[0] = id;
    }

     void registerListenerImpl(final INotificationListener listener,
            final ComponentName component, final int userid) {
        synchronized (mNotificationList) {
            try {
                NotificationListenerInfo info
                        = new NotificationListenerInfo(listener, component, userid, true);
                listener.asBinder().linkToDeath(info, 0);
                mListeners.add(info);
            } catch (RemoteException e) {
                // already dead
            }
        }
    }

    /**
     * Removes a listener from the list and unbinds from its service.
     */
    void unregisterListenerImpl(final INotificationListener listener, final int userid) {
        NotificationListenerInfo info = removeListenerImpl(listener, userid);
        if (info != null && info.connection != null) {
            getContext().unbindService(info.connection);
        }
    }

    /**
     * Removes a listener from the list but does not unbind from the listener's service.
     *
     * @return the removed listener.
     */
    NotificationListenerInfo removeListenerImpl(
            final INotificationListener listener, final int userid) {
        NotificationListenerInfo listenerInfo = null;
        synchronized (mNotificationList) {
            final int N = mListeners.size();
            for (int i=N-1; i>=0; i--) {
                final NotificationListenerInfo info = mListeners.get(i);
                if (info.listener.asBinder() == listener.asBinder()
                        && info.userid == userid) {
                    listenerInfo = mListeners.remove(i);
                }
            }
        }
        return listenerInfo;
    }

    void showNextToastLocked() {
        ToastRecord record = mToastQueue.get(0);
        while (record != null) {
            if (DBG) Slog.d(TAG, "Show pkg=" + record.pkg + " callback=" + record.callback);
            try {
                record.callback.show();
                scheduleTimeoutLocked(record);
                return;
            } catch (RemoteException e) {
                Slog.w(TAG, "Object died trying to show notification " + record.callback
                        + " in package " + record.pkg);
                // remove it from the list and let the process die
                int index = mToastQueue.indexOf(record);
                if (index >= 0) {
                    mToastQueue.remove(index);
                }
                keepProcessAliveLocked(record.pid);
                if (mToastQueue.size() > 0) {
                    record = mToastQueue.get(0);
                } else {
                    record = null;
                }
            }
        }
    }

    void cancelToastLocked(int index) {
        ToastRecord record = mToastQueue.get(index);
        try {
            record.callback.hide();
        } catch (RemoteException e) {
            Slog.w(TAG, "Object died trying to hide notification " + record.callback
                    + " in package " + record.pkg);
            // don't worry about this, we're about to remove it from
            // the list anyway
        }
        mToastQueue.remove(index);
        keepProcessAliveLocked(record.pid);
        if (mToastQueue.size() > 0) {
            // Show the next one. If the callback fails, this will remove
            // it from the list, so don't assume that the list hasn't changed
            // after this point.
            showNextToastLocked();
        }
    }

    private void scheduleTimeoutLocked(ToastRecord r)
    {
        mHandler.removeCallbacksAndMessages(r);
        Message m = Message.obtain(mHandler, MESSAGE_TIMEOUT, r);
        long delay = r.duration == Toast.LENGTH_LONG ? LONG_DELAY : SHORT_DELAY;
        mHandler.sendMessageDelayed(m, delay);
    }

    private void handleTimeout(ToastRecord record)
    {
        if (DBG) Slog.d(TAG, "Timeout pkg=" + record.pkg + " callback=" + record.callback);
        synchronized (mToastQueue) {
            int index = indexOfToastLocked(record.pkg, record.callback);
            if (index >= 0) {
                cancelToastLocked(index);
            }
        }
    }

    // lock on mToastQueue
    int indexOfToastLocked(String pkg, ITransientNotification callback)
    {
        IBinder cbak = callback.asBinder();
        ArrayList<ToastRecord> list = mToastQueue;
        int len = list.size();
        for (int i=0; i<len; i++) {
            ToastRecord r = list.get(i);
            if (r.pkg.equals(pkg) && r.callback.asBinder() == cbak) {
                return i;
            }
        }
        return -1;
    }

    // lock on mToastQueue
    void keepProcessAliveLocked(int pid)
    {
        int toastCount = 0; // toasts from this pid
        ArrayList<ToastRecord> list = mToastQueue;
        int N = list.size();
        for (int i=0; i<N; i++) {
            ToastRecord r = list.get(i);
            if (r.pid == pid) {
                toastCount++;
            }
        }
        try {
            mAm.setProcessForeground(mForegroundToken, pid, toastCount > 0);
        } catch (RemoteException e) {
            // Shouldn't happen.
        }
    }

    private final class WorkerHandler extends Handler
    {
        @Override
        public void handleMessage(Message msg)
        {
            switch (msg.what)
            {
                case MESSAGE_TIMEOUT:
                    handleTimeout((ToastRecord)msg.obj);
                    break;
            }
        }
    }


    // Notifications
    // ============================================================================
    static int clamp(int x, int low, int high) {
        return (x < low) ? low : ((x > high) ? high : x);
    }

    void sendAccessibilityEvent(Notification notification, CharSequence packageName) {
        AccessibilityManager manager = AccessibilityManager.getInstance(getContext());
        if (!manager.isEnabled()) {
            return;
        }

        AccessibilityEvent event =
            AccessibilityEvent.obtain(AccessibilityEvent.TYPE_NOTIFICATION_STATE_CHANGED);
        event.setPackageName(packageName);
        event.setClassName(Notification.class.getName());
        event.setParcelableData(notification);
        CharSequence tickerText = notification.tickerText;
        if (!TextUtils.isEmpty(tickerText)) {
            event.getText().add(tickerText);
        }

        manager.sendAccessibilityEvent(event);
    }

    private void cancelNotificationLocked(NotificationRecord r, boolean sendDelete) {
        // tell the app
        if (sendDelete) {
            if (r.getNotification().deleteIntent != null) {
                try {
                    r.getNotification().deleteIntent.send();
                } catch (PendingIntent.CanceledException ex) {
                    // do nothing - there's no relevant way to recover, and
                    //     no reason to let this propagate
                    Slog.w(TAG, "canceled PendingIntent for " + r.sbn.getPackageName(), ex);
                }
            }
        }

        // status bar
        if (r.getNotification().icon != 0) {
            final long identity = Binder.clearCallingIdentity();
            try {
                mStatusBar.removeNotification(r.statusBarKey);
            } finally {
                Binder.restoreCallingIdentity(identity);
            }
            r.statusBarKey = null;
            notifyRemovedLocked(r);
        }

        // sound
        if (mSoundNotification == r) {
            mSoundNotification = null;
            final long identity = Binder.clearCallingIdentity();
            try {
                final IRingtonePlayer player = mAudioManager.getRingtonePlayer();
                if (player != null) {
                    player.stopAsync();
                }
            } catch (RemoteException e) {
            } finally {
                Binder.restoreCallingIdentity(identity);
            }
        }

        // vibrate
        if (mVibrateNotification == r) {
            mVibrateNotification = null;
            long identity = Binder.clearCallingIdentity();
            try {
                mVibrator.cancel();
            }
            finally {
                Binder.restoreCallingIdentity(identity);
            }
        }

        // light
        mLights.remove(r);
        if (mLedNotification == r) {
            mLedNotification = null;
        }

        // Save it for users of getHistoricalNotifications()
        mArchive.record(r.sbn);
    }

    /**
     * Cancels a notification ONLY if it has all of the {@code mustHaveFlags}
     * and none of the {@code mustNotHaveFlags}.
     */
    void cancelNotification(final int callingUid, final int callingPid,
            final String pkg, final String tag, final int id,
            final int mustHaveFlags, final int mustNotHaveFlags, final boolean sendDelete,
            final int userId, final int reason, final NotificationListenerInfo listener) {
        // In enqueueNotificationInternal notifications are added by scheduling the
        // work on the worker handler. Hence, we also schedule the cancel on this
        // handler to avoid a scenario where an add notification call followed by a
        // remove notification call ends up in not removing the notification.
        mHandler.post(new Runnable() {
            @Override
            public void run() {
                EventLogTags.writeNotificationCancel(callingUid, callingPid, pkg, id, tag, userId,
                        mustHaveFlags, mustNotHaveFlags, reason,
                        listener == null ? null : listener.component.toShortString());

                synchronized (mNotificationList) {
                    int index = indexOfNotificationLocked(pkg, tag, id, userId);
                    if (index >= 0) {
                        NotificationRecord r = mNotificationList.get(index);

                        if ((r.getNotification().flags & mustHaveFlags) != mustHaveFlags) {
                            return;
                        }
                        if ((r.getNotification().flags & mustNotHaveFlags) != 0) {
                            return;
                        }

                        mNotificationList.remove(index);

                        cancelNotificationLocked(r, sendDelete);
                        updateLightsLocked();
                    }
                }
            }
        });
    }

    /**
     * Determine whether the userId applies to the notification in question, either because
     * they match exactly, or one of them is USER_ALL (which is treated as a wildcard).
     */
    private boolean notificationMatchesUserId(NotificationRecord r, int userId) {
        return
                // looking for USER_ALL notifications? match everything
                   userId == UserHandle.USER_ALL
                // a notification sent to USER_ALL matches any query
                || r.getUserId() == UserHandle.USER_ALL
                // an exact user match
                || r.getUserId() == userId;
    }

    /**
     * Determine whether the userId applies to the notification in question, either because
     * they match exactly, or one of them is USER_ALL (which is treated as a wildcard) or
     * because it matches a related user.
     */
    private boolean notificationMatchesUserIdOrRelated(NotificationRecord r, int userId) {
        synchronized (mRelatedUsers) {
            return notificationMatchesUserId(r, userId)
                    || mRelatedUsers.get(r.getUserId()) != null;
        }
    }

    /**
     * Cancels all notifications from a given package that have all of the
     * {@code mustHaveFlags}.
     */
    boolean cancelAllNotificationsInt(int callingUid, int callingPid, String pkg, int mustHaveFlags,
            int mustNotHaveFlags, boolean doit, int userId, int reason,
            NotificationListenerInfo listener) {
        EventLogTags.writeNotificationCancelAll(callingUid, callingPid,
                pkg, userId, mustHaveFlags, mustNotHaveFlags, reason,
                listener == null ? null : listener.component.toShortString());

        synchronized (mNotificationList) {
            final int N = mNotificationList.size();
            boolean canceledSomething = false;
            for (int i = N-1; i >= 0; --i) {
                NotificationRecord r = mNotificationList.get(i);
                if (!notificationMatchesUserId(r, userId)) {
                    continue;
                }
                // Don't remove notifications to all, if there's no package name specified
                if (r.getUserId() == UserHandle.USER_ALL && pkg == null) {
                    continue;
                }
                if ((r.getFlags() & mustHaveFlags) != mustHaveFlags) {
                    continue;
                }
                if ((r.getFlags() & mustNotHaveFlags) != 0) {
                    continue;
                }
                if (pkg != null && !r.sbn.getPackageName().equals(pkg)) {
                    continue;
                }
                canceledSomething = true;
                if (!doit) {
                    return true;
                }
                mNotificationList.remove(i);
                cancelNotificationLocked(r, false);
            }
            if (canceledSomething) {
                updateLightsLocked();
            }
            return canceledSomething;
        }
    }



    // Return true if the UID is a system or phone UID and therefore should not have
    // any notifications or toasts blocked.
    boolean isUidSystem(int uid) {
        final int appid = UserHandle.getAppId(uid);
        return (appid == Process.SYSTEM_UID || appid == Process.PHONE_UID || uid == 0);
    }

    // same as isUidSystem(int, int) for the Binder caller's UID.
    boolean isCallerSystem() {
        return isUidSystem(Binder.getCallingUid());
    }

    void checkCallerIsSystem() {
        if (isCallerSystem()) {
            return;
        }
        throw new SecurityException("Disallowed call for uid " + Binder.getCallingUid());
    }

    void checkCallerIsSystemOrSameApp(String pkg) {
        if (isCallerSystem()) {
            return;
        }
        final int uid = Binder.getCallingUid();
        try {
            ApplicationInfo ai = AppGlobals.getPackageManager().getApplicationInfo(
                    pkg, 0, UserHandle.getCallingUserId());
            if (!UserHandle.isSameApp(ai.uid, uid)) {
                throw new SecurityException("Calling uid " + uid + " gave package"
                        + pkg + " which is owned by uid " + ai.uid);
            }
        } catch (RemoteException re) {
            throw new SecurityException("Unknown package " + pkg + "\n" + re);
        }
    }

<<<<<<< HEAD
    void cancelAll(int callingUid, int callingPid, int userId, int reason,
            NotificationListenerInfo listener) {
        EventLogTags.writeNotificationCancelAll(callingUid, callingPid,
                null, userId, 0, 0, reason,
                listener == null ? null : listener.component.toShortString());
        synchronized (mNotificationList) {
            final int N = mNotificationList.size();
            for (int i=N-1; i>=0; i--) {
                NotificationRecord r = mNotificationList.get(i);

                if (!notificationMatchesUserIdOrRelated(r, userId)) {
                    continue;
                }

                if ((r.getFlags() & (Notification.FLAG_ONGOING_EVENT
                                | Notification.FLAG_NO_CLEAR)) == 0) {
                    mNotificationList.remove(i);
                    cancelNotificationLocked(r, true);
                }
=======
    void cancelAllLocked(int userId) {
        final int N = mNotificationList.size();
        for (int i=N-1; i>=0; i--) {
            NotificationRecord r = mNotificationList.get(i);

            if (!notificationMatchesUserId(r, userId)) {
                continue;
>>>>>>> 6984e4f9
            }

            if ((r.getFlags() & (Notification.FLAG_ONGOING_EVENT
                            | Notification.FLAG_NO_CLEAR)) == 0) {
                mNotificationList.remove(i);
                cancelNotificationLocked(r, true);
            }
        }

        updateLightsLocked();
    }

    // lock on mNotificationList
    void updateLightsLocked()
    {
        // handle notification lights
        if (mLedNotification == null) {
            // get next notification, if any
            int n = mLights.size();
            if (n > 0) {
                mLedNotification = mLights.get(n-1);
            }
        }

        // Don't flash while we are in a call or screen is on
        if (mLedNotification == null || mInCall || mScreenOn) {
            mNotificationLight.turnOff();
        } else {
            final Notification ledno = mLedNotification.sbn.getNotification();
            int ledARGB = ledno.ledARGB;
            int ledOnMS = ledno.ledOnMS;
            int ledOffMS = ledno.ledOffMS;
            if ((ledno.defaults & Notification.DEFAULT_LIGHTS) != 0) {
                ledARGB = mDefaultNotificationColor;
                ledOnMS = mDefaultNotificationLedOn;
                ledOffMS = mDefaultNotificationLedOff;
            }
            if (mNotificationPulseEnabled) {
                // pulse repeatedly
                mNotificationLight.setFlashing(ledARGB, Light.LIGHT_FLASH_TIMED,
                        ledOnMS, ledOffMS);
            }
        }
    }

    // lock on mNotificationList
    int indexOfNotificationLocked(String pkg, String tag, int id, int userId)
    {
        ArrayList<NotificationRecord> list = mNotificationList;
        final int len = list.size();
        for (int i=0; i<len; i++) {
            NotificationRecord r = list.get(i);
            if (!notificationMatchesUserId(r, userId) || r.sbn.getId() != id) {
                continue;
            }
            if (tag == null) {
                if (r.sbn.getTag() != null) {
                    continue;
                }
            } else {
                if (!tag.equals(r.sbn.getTag())) {
                    continue;
                }
            }
            if (r.sbn.getPackageName().equals(pkg)) {
                return i;
            }
        }
        return -1;
    }

    private void updateNotificationPulse() {
        synchronized (mNotificationList) {
            updateLightsLocked();
        }
    }

    private void updateZenMode() {
        final int mode = Settings.Global.getInt(getContext().getContentResolver(),
                Settings.Global.ZEN_MODE, Settings.Global.ZEN_MODE_OFF);
        if (mode != mZenMode) {
            Slog.d(TAG, String.format("updateZenMode: %s -> %s",
                    Settings.Global.zenModeToString(mZenMode),
                    Settings.Global.zenModeToString(mode)));
        }
        mZenMode = mode;

        final String[] exceptionPackages = null; // none (for now)

        // call restrictions
        final boolean muteCalls = mZenMode != Settings.Global.ZEN_MODE_OFF;
        mAppOps.setRestriction(AppOpsManager.OP_VIBRATE, AudioManager.STREAM_RING,
                muteCalls ? AppOpsManager.MODE_IGNORED : AppOpsManager.MODE_ALLOWED,
                exceptionPackages);
        mAppOps.setRestriction(AppOpsManager.OP_PLAY_AUDIO, AudioManager.STREAM_RING,
                muteCalls ? AppOpsManager.MODE_IGNORED : AppOpsManager.MODE_ALLOWED,
                exceptionPackages);

        // alarm restrictions
        final boolean muteAlarms = false; // TODO until we save user config
        mAppOps.setRestriction(AppOpsManager.OP_VIBRATE, AudioManager.STREAM_ALARM,
                muteAlarms ? AppOpsManager.MODE_IGNORED : AppOpsManager.MODE_ALLOWED,
                exceptionPackages);
        mAppOps.setRestriction(AppOpsManager.OP_PLAY_AUDIO, AudioManager.STREAM_ALARM,
                muteAlarms ? AppOpsManager.MODE_IGNORED : AppOpsManager.MODE_ALLOWED,
                exceptionPackages);

        // restrict vibrations with no hints
        mAppOps.setRestriction(AppOpsManager.OP_VIBRATE, AudioManager.USE_DEFAULT_STREAM_TYPE,
                (muteAlarms || muteCalls) ? AppOpsManager.MODE_IGNORED : AppOpsManager.MODE_ALLOWED,
                exceptionPackages);
    }

    private void updateRelatedUserCache(Context context) {
        UserManager userManager = (UserManager) context.getSystemService(Context.USER_SERVICE);
        int currentUserId = ActivityManager.getCurrentUser();
        if (userManager != null) {
            List<UserInfo> relatedUsers = userManager.getRelatedUsers(currentUserId);
            synchronized (mRelatedUsers) {
                mRelatedUsers.clear();
                for (UserInfo related : relatedUsers) {
                    mRelatedUsers.put(related.id, related);
                }
            }
        }
    }

    private boolean isCall(String pkg, Notification n) {
        return CALL_PACKAGES.contains(pkg);
    }

    private boolean isAlarm(String pkg, Notification n) {
        return ALARM_PACKAGES.contains(pkg);
    }

    private boolean shouldIntercept(String pkg, Notification n) {
        if (mZenMode != Settings.Global.ZEN_MODE_OFF) {
            return !isAlarm(pkg, n);
        }
        return false;
    }
}<|MERGE_RESOLUTION|>--- conflicted
+++ resolved
@@ -926,18 +926,10 @@
         }
 
         @Override
-<<<<<<< HEAD
         public void onClearAll(int callingUid, int callingPid, int userId) {
-            cancelAll(callingUid, callingPid, userId, REASON_DELEGATE_CANCEL_ALL, null);
-=======
-        public void onClearAll() {
-            // XXX to be totally correct, the caller should tell us which user
-            // this is for.
-            int currentUser = ActivityManager.getCurrentUser();
             synchronized (mNotificationList) {
-                cancelAllLocked(currentUser);
-            }
->>>>>>> 6984e4f9
+                cancelAllLocked(callingUid, callingPid, userId, REASON_DELEGATE_CANCEL_ALL, null);
+            }
         }
 
         @Override
@@ -1563,22 +1555,15 @@
          */
         @Override
         public void cancelAllNotificationsFromListener(INotificationListener token) {
-<<<<<<< HEAD
-            NotificationListenerInfo info = checkListenerToken(token);
             final int callingUid = Binder.getCallingUid();
             final int callingPid = Binder.getCallingPid();
             long identity = Binder.clearCallingIdentity();
             try {
-                cancelAll(callingUid, callingPid, info.userid,
-                        REASON_LISTENER_CANCEL_ALL, info);
-=======
-            long identity = Binder.clearCallingIdentity();
-            try {
                 synchronized (mNotificationList) {
                     NotificationListenerInfo info = checkListenerTokenLocked(token);
-                    cancelAllLocked(info.userid);
-                }
->>>>>>> 6984e4f9
+                    cancelAllLocked(callingUid, callingPid, info.userid,
+                            REASON_LISTENER_CANCEL_ALL, info);
+                }
             } finally {
                 Binder.restoreCallingIdentity(identity);
             }
@@ -1594,25 +1579,17 @@
         @Override
         public void cancelNotificationFromListener(INotificationListener token, String pkg,
                 String tag, int id) {
-<<<<<<< HEAD
-            NotificationListenerInfo info = checkListenerToken(token);
             final int callingUid = Binder.getCallingUid();
             final int callingPid = Binder.getCallingPid();
             long identity = Binder.clearCallingIdentity();
             try {
-                cancelNotification(callingUid, callingPid, pkg, tag, id, 0,
-=======
-            long identity = Binder.clearCallingIdentity();
-            try {
-                NotificationListenerInfo info;
                 synchronized (mNotificationList) {
-                    info = checkListenerTokenLocked(token);
-                }
-                cancelNotification(pkg, tag, id, 0,
->>>>>>> 6984e4f9
-                        Notification.FLAG_ONGOING_EVENT | Notification.FLAG_FOREGROUND_SERVICE,
-                        true,
-                        info.userid, REASON_LISTENER_CANCEL, info);
+                    NotificationListenerInfo info = checkListenerTokenLocked(token);
+                    cancelNotification(callingUid, callingPid, pkg, tag, id, 0,
+                            Notification.FLAG_ONGOING_EVENT | Notification.FLAG_FOREGROUND_SERVICE,
+                            true,
+                            info.userid, REASON_LISTENER_CANCEL, info);
+                }
             } finally {
                 Binder.restoreCallingIdentity(identity);
             }
@@ -1628,10 +1605,9 @@
         @Override
         public StatusBarNotification[] getActiveNotificationsFromListener(
                 INotificationListener token) {
-            StatusBarNotification[] result = new StatusBarNotification[0];
-            ArrayList<StatusBarNotification> list = new ArrayList<StatusBarNotification>();
             synchronized (mNotificationList) {
                 NotificationListenerInfo info = checkListenerTokenLocked(token);
+                ArrayList<StatusBarNotification> list = new ArrayList<StatusBarNotification>();
                 final int N = mNotificationList.size();
                 for (int i=0; i<N; i++) {
                     StatusBarNotification sbn = mNotificationList.get(i).sbn;
@@ -1639,8 +1615,8 @@
                         list.add(sbn);
                     }
                 }
-            }
-            return list.toArray(result);
+                return list.toArray(new StatusBarNotification[list.size()]);
+            }
         }
 
         @Override
@@ -2474,35 +2450,17 @@
         }
     }
 
-<<<<<<< HEAD
-    void cancelAll(int callingUid, int callingPid, int userId, int reason,
+    void cancelAllLocked(int callingUid, int callingPid, int userId, int reason,
             NotificationListenerInfo listener) {
         EventLogTags.writeNotificationCancelAll(callingUid, callingPid,
                 null, userId, 0, 0, reason,
                 listener == null ? null : listener.component.toShortString());
-        synchronized (mNotificationList) {
-            final int N = mNotificationList.size();
-            for (int i=N-1; i>=0; i--) {
-                NotificationRecord r = mNotificationList.get(i);
-
-                if (!notificationMatchesUserIdOrRelated(r, userId)) {
-                    continue;
-                }
-
-                if ((r.getFlags() & (Notification.FLAG_ONGOING_EVENT
-                                | Notification.FLAG_NO_CLEAR)) == 0) {
-                    mNotificationList.remove(i);
-                    cancelNotificationLocked(r, true);
-                }
-=======
-    void cancelAllLocked(int userId) {
         final int N = mNotificationList.size();
         for (int i=N-1; i>=0; i--) {
             NotificationRecord r = mNotificationList.get(i);
 
-            if (!notificationMatchesUserId(r, userId)) {
+            if (!notificationMatchesUserIdOrRelated(r, userId)) {
                 continue;
->>>>>>> 6984e4f9
             }
 
             if ((r.getFlags() & (Notification.FLAG_ONGOING_EVENT
@@ -2511,7 +2469,6 @@
                 cancelNotificationLocked(r, true);
             }
         }
-
         updateLightsLocked();
     }
 
