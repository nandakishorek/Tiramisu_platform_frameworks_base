/*
 * Copyright (C) 2012 The Android Open Source Project
 *
 * Licensed under the Apache License, Version 2.0 (the "License");
 * you may not use this file except in compliance with the License.
 * You may obtain a copy of the License at
 *
 *      http://www.apache.org/licenses/LICENSE-2.0
 *
 * Unless required by applicable law or agreed to in writing, software
 * distributed under the License is distributed on an "AS IS" BASIS,
 * WITHOUT WARRANTIES OR CONDITIONS OF ANY KIND, either express or implied.
 * See the License for the specific language governing permissions and
 * limitations under the License.
 */

package com.android.server.am;

import java.io.FileDescriptor;
import java.io.IOException;
import java.io.PrintWriter;
import java.util.ArrayList;
import java.util.HashSet;
import java.util.Iterator;
import java.util.List;

import android.os.Handler;
import android.os.Looper;
<<<<<<< HEAD
=======
import android.os.SystemProperties;
>>>>>>> bac61807
import android.util.ArrayMap;
import com.android.internal.app.ProcessStats;
import com.android.internal.os.BatteryStatsImpl;
import com.android.internal.os.TransferPipe;
import com.android.server.am.ActivityManagerService.ItemMatcher;
import com.android.server.am.ActivityManagerService.NeededUriGrants;

import android.app.ActivityManager;
import android.app.AppGlobals;
import android.app.IApplicationThread;
import android.app.IServiceConnection;
import android.app.Notification;
import android.app.PendingIntent;
import android.app.Service;
import android.content.ComponentName;
import android.content.Context;
import android.content.Intent;
import android.content.pm.ApplicationInfo;
import android.content.pm.PackageManager;
import android.content.pm.ResolveInfo;
import android.content.pm.ServiceInfo;
import android.os.Binder;
import android.os.IBinder;
import android.os.Message;
import android.os.Process;
import android.os.RemoteException;
import android.os.SystemClock;
import android.os.UserHandle;
import android.util.EventLog;
import android.util.Slog;
import android.util.SparseArray;
import android.util.TimeUtils;

public final class ActiveServices {
    static final boolean DEBUG_SERVICE = ActivityManagerService.DEBUG_SERVICE;
    static final boolean DEBUG_SERVICE_EXECUTING = ActivityManagerService.DEBUG_SERVICE_EXECUTING;
    static final boolean DEBUG_DELAYED_SERVICE = ActivityManagerService.DEBUG_SERVICE;
    static final boolean DEBUG_DELAYED_STATS = DEBUG_DELAYED_SERVICE;
    static final boolean DEBUG_MU = ActivityManagerService.DEBUG_MU;
    static final String TAG = ActivityManagerService.TAG;
    static final String TAG_MU = ActivityManagerService.TAG_MU;

    // How long we wait for a service to finish executing.
    static final int SERVICE_TIMEOUT = 20*1000;

    // How long we wait for a service to finish executing.
    static final int SERVICE_BACKGROUND_TIMEOUT = SERVICE_TIMEOUT * 10;

    // How long a service needs to be running until restarting its process
    // is no longer considered to be a relaunch of the service.
    static final int SERVICE_RESTART_DURATION = 1*1000;

    // How long a service needs to be running until it will start back at
    // SERVICE_RESTART_DURATION after being killed.
    static final int SERVICE_RESET_RUN_DURATION = 60*1000;

    // Multiplying factor to increase restart duration time by, for each time
    // a service is killed before it has run for SERVICE_RESET_RUN_DURATION.
    static final int SERVICE_RESTART_DURATION_FACTOR = 4;

    // The minimum amount of time between restarting services that we allow.
    // That is, when multiple services are restarting, we won't allow each
    // to restart less than this amount of time from the last one.
    static final int SERVICE_MIN_RESTART_TIME_BETWEEN = 10*1000;

    // Maximum amount of time for there to be no activity on a service before
    // we consider it non-essential and allow its process to go on the
    // LRU background list.
    static final int MAX_SERVICE_INACTIVITY = 30*60*1000;

    // How long we wait for a background started service to stop itself before
    // allowing the next pending start to run.
    static final int BG_START_TIMEOUT = 15*1000;

    final ActivityManagerService mAm;

    // Maximum number of services that we allow to start in the background
    // at the same time.
    final int mMaxStartingBackground;

    final SparseArray<ServiceMap> mServiceMap = new SparseArray<ServiceMap>();

    /**
     * All currently bound service connections.  Keys are the IBinder of
     * the client's IServiceConnection.
     */
    final ArrayMap<IBinder, ArrayList<ConnectionRecord>> mServiceConnections
            = new ArrayMap<IBinder, ArrayList<ConnectionRecord>>();

    /**
     * List of services that we have been asked to start,
     * but haven't yet been able to.  It is used to hold start requests
     * while waiting for their corresponding application thread to get
     * going.
     */
    final ArrayList<ServiceRecord> mPendingServices
            = new ArrayList<ServiceRecord>();

    /**
     * List of services that are scheduled to restart following a crash.
     */
    final ArrayList<ServiceRecord> mRestartingServices
            = new ArrayList<ServiceRecord>();

    /**
     * List of services that are in the process of being destroyed.
     */
    final ArrayList<ServiceRecord> mDestroyingServices
            = new ArrayList<ServiceRecord>();

    static final class DelayingProcess extends ArrayList<ServiceRecord> {
        long timeoout;
    }

    /**
     * Information about services for a single user.
     */
    class ServiceMap extends Handler {
        final int mUserId;
        final ArrayMap<ComponentName, ServiceRecord> mServicesByName
                = new ArrayMap<ComponentName, ServiceRecord>();
        final ArrayMap<Intent.FilterComparison, ServiceRecord> mServicesByIntent
                = new ArrayMap<Intent.FilterComparison, ServiceRecord>();

        final ArrayList<ServiceRecord> mDelayedStartList
                = new ArrayList<ServiceRecord>();
        /* XXX eventually I'd like to have this based on processes instead of services.
         * That is, if we try to start two services in a row both running in the same
         * process, this should be one entry in mStartingBackground for that one process
         * that remains until all services in it are done.
        final ArrayMap<ProcessRecord, DelayingProcess> mStartingBackgroundMap
                = new ArrayMap<ProcessRecord, DelayingProcess>();
        final ArrayList<DelayingProcess> mStartingProcessList
                = new ArrayList<DelayingProcess>();
        */

        final ArrayList<ServiceRecord> mStartingBackground
                = new ArrayList<ServiceRecord>();

        static final int MSG_BG_START_TIMEOUT = 1;

        ServiceMap(Looper looper, int userId) {
            super(looper);
            mUserId = userId;
        }

        @Override
        public void handleMessage(Message msg) {
            switch (msg.what) {
                case MSG_BG_START_TIMEOUT: {
                    synchronized (mAm) {
                        rescheduleDelayedStarts();
                    }
                } break;
            }
        }

        void ensureNotStartingBackground(ServiceRecord r) {
            if (mStartingBackground.remove(r)) {
                if (DEBUG_DELAYED_STATS) Slog.v(TAG, "No longer background starting: " + r);
                rescheduleDelayedStarts();
            }
            if (mDelayedStartList.remove(r)) {
                if (DEBUG_DELAYED_STATS) Slog.v(TAG, "No longer delaying start: " + r);
            }
        }

        void rescheduleDelayedStarts() {
            removeMessages(MSG_BG_START_TIMEOUT);
            final long now = SystemClock.uptimeMillis();
            for (int i=0, N=mStartingBackground.size(); i<N; i++) {
                ServiceRecord r = mStartingBackground.get(i);
                if (r.startingBgTimeout <= now) {
                    Slog.i(TAG, "Waited long enough for: " + r);
                    mStartingBackground.remove(i);
                    N--;
                }
            }
            while (mDelayedStartList.size() > 0
                    && mStartingBackground.size() < mMaxStartingBackground) {
                ServiceRecord r = mDelayedStartList.remove(0);
                if (DEBUG_DELAYED_STATS) Slog.v(TAG, "REM FR DELAY LIST (exec next): " + r);
                if (r.pendingStarts.size() <= 0) {
                    Slog.w(TAG, "**** NO PENDING STARTS! " + r + " startReq=" + r.startRequested
                            + " delayedStop=" + r.delayedStop);
                }
                if (DEBUG_DELAYED_SERVICE) {
                    if (mDelayedStartList.size() > 0) {
                        Slog.v(TAG, "Remaining delayed list:");
                        for (int i=0; i<mDelayedStartList.size(); i++) {
                            Slog.v(TAG, "  #" + i + ": " + mDelayedStartList.get(i));
                        }
                    }
                }
                r.delayed = false;
                startServiceInnerLocked(this, r.pendingStarts.get(0).intent, r, false, true);
            }
            if (mStartingBackground.size() > 0) {
                ServiceRecord next = mStartingBackground.get(0);
                long when = next.startingBgTimeout > now ? next.startingBgTimeout : now;
                if (DEBUG_DELAYED_SERVICE) Slog.v(TAG, "Top bg start is " + next
                        + ", can delay others up to " + when);
                Message msg = obtainMessage(MSG_BG_START_TIMEOUT);
                sendMessageAtTime(msg, when);
            }
            if (mStartingBackground.size() < mMaxStartingBackground) {
                mAm.backgroundServicesFinishedLocked(mUserId);
            }
        }
    }

    public ActiveServices(ActivityManagerService service) {
        mAm = service;
<<<<<<< HEAD
        mMaxStartingBackground = ActivityManager.isLowRamDeviceStatic() ? 1 : 3;
=======
        int maxBg = 0;
        try {
            maxBg = Integer.parseInt(SystemProperties.get("ro.config.max_starting_bg", "0"));
        } catch(RuntimeException e) {
        }
        mMaxStartingBackground = maxBg > 0 ? maxBg : ActivityManager.isLowRamDeviceStatic() ? 1 : 3;
>>>>>>> bac61807
    }

    ServiceRecord getServiceByName(ComponentName name, int callingUser) {
        // TODO: Deal with global services
        if (DEBUG_MU)
            Slog.v(TAG_MU, "getServiceByName(" + name + "), callingUser = " + callingUser);
        return getServiceMap(callingUser).mServicesByName.get(name);
    }

    boolean hasBackgroundServices(int callingUser) {
        ServiceMap smap = mServiceMap.get(callingUser);
        return smap != null ? smap.mStartingBackground.size() >= mMaxStartingBackground : false;
    }

    private ServiceMap getServiceMap(int callingUser) {
        ServiceMap smap = mServiceMap.get(callingUser);
        if (smap == null) {
            smap = new ServiceMap(mAm.mHandler.getLooper(), callingUser);
            mServiceMap.put(callingUser, smap);
        }
        return smap;
    }

    ArrayMap<ComponentName, ServiceRecord> getServices(int callingUser) {
        return getServiceMap(callingUser).mServicesByName;
    }

    ComponentName startServiceLocked(IApplicationThread caller,
            Intent service, String resolvedType,
            int callingPid, int callingUid, int userId) {
        if (DEBUG_DELAYED_STATS) Slog.v(TAG, "startService: " + service
                + " type=" + resolvedType + " args=" + service.getExtras());

        final boolean callerFg;
        if (caller != null) {
            final ProcessRecord callerApp = mAm.getRecordForAppLocked(caller);
            if (callerApp == null) {
                throw new SecurityException(
                        "Unable to find app for caller " + caller
                        + " (pid=" + Binder.getCallingPid()
                        + ") when starting service " + service);
            }
            callerFg = callerApp.setSchedGroup != Process.THREAD_GROUP_BG_NONINTERACTIVE;
        } else {
            callerFg = true;
        }


        ServiceLookupResult res =
            retrieveServiceLocked(service, resolvedType,
                    callingPid, callingUid, userId, true, callerFg);
        if (res == null) {
            return null;
        }
        if (res.record == null) {
            return new ComponentName("!", res.permission != null
                    ? res.permission : "private to package");
        }
        ServiceRecord r = res.record;
        NeededUriGrants neededGrants = mAm.checkGrantUriPermissionFromIntentLocked(
                callingUid, r.packageName, service, service.getFlags(), null);
        if (unscheduleServiceRestartLocked(r, callingUid, false)) {
            if (DEBUG_SERVICE) Slog.v(TAG, "START SERVICE WHILE RESTART PENDING: " + r);
        }
        r.lastActivity = SystemClock.uptimeMillis();
        r.startRequested = true;
        r.delayedStop = false;
        r.pendingStarts.add(new ServiceRecord.StartItem(r, false, r.makeNextStartId(),
                service, neededGrants));

        final ServiceMap smap = getServiceMap(r.userId);
        boolean addToStarting = false;
        if (!callerFg && r.app == null && mAm.mStartedUsers.get(r.userId) != null) {
            ProcessRecord proc = mAm.getProcessRecordLocked(r.processName, r.appInfo.uid, false);
            if (proc == null || proc.curProcState > ActivityManager.PROCESS_STATE_RECEIVER) {
                // If this is not coming from a foreground caller, then we may want
                // to delay the start if there are already other background services
                // that are starting.  This is to avoid process start spam when lots
                // of applications are all handling things like connectivity broadcasts.
                // We only do this for cached processes, because otherwise an application
                // can have assumptions about calling startService() for a service to run
                // in its own process, and for that process to not be killed before the
                // service is started.  This is especially the case for receivers, which
                // may start a service in onReceive() to do some additional work and have
                // initialized some global state as part of that.
                if (DEBUG_DELAYED_SERVICE) Slog.v(TAG, "Potential start delay of " + r + " in "
                        + proc);
                if (r.delayed) {
                    // This service is already scheduled for a delayed start; just leave
                    // it still waiting.
                    if (DEBUG_DELAYED_STATS) Slog.v(TAG, "Continuing to delay: " + r);
                    return r.name;
                }
                if (smap.mStartingBackground.size() >= mMaxStartingBackground) {
                    // Something else is starting, delay!
                    Slog.i(TAG, "Delaying start of: " + r);
                    smap.mDelayedStartList.add(r);
                    r.delayed = true;
                    return r.name;
                }
                if (DEBUG_DELAYED_STATS) Slog.v(TAG, "Not delaying: " + r);
                addToStarting = true;
            } else if (proc.curProcState >= ActivityManager.PROCESS_STATE_SERVICE) {
                // We slightly loosen when we will enqueue this new service as a background
                // starting service we are waiting for, to also include processes that are
                // currently running other services or receivers.
                addToStarting = true;
                if (DEBUG_DELAYED_STATS) Slog.v(TAG, "Not delaying, but counting as bg: " + r);
            } else if (DEBUG_DELAYED_STATS) {
                StringBuilder sb = new StringBuilder(128);
                sb.append("Not potential delay (state=").append(proc.curProcState)
                        .append(' ').append(proc.adjType);
                String reason = proc.makeAdjReason();
                if (reason != null) {
                    sb.append(' ');
                    sb.append(reason);
                }
                sb.append("): ");
                sb.append(r.toString());
                Slog.v(TAG, sb.toString());
            }
        } else if (DEBUG_DELAYED_STATS) {
            if (callerFg) {
                Slog.v(TAG, "Not potential delay (callerFg=" + callerFg + " uid="
                        + callingUid + " pid=" + callingPid + "): " + r);
            } else if (r.app != null) {
                Slog.v(TAG, "Not potential delay (cur app=" + r.app + "): " + r);
            } else {
                Slog.v(TAG, "Not potential delay (user " + r.userId + " not started): " + r);
            }
        }

        return startServiceInnerLocked(smap, service, r, callerFg, addToStarting);
    }

    ComponentName startServiceInnerLocked(ServiceMap smap, Intent service,
            ServiceRecord r, boolean callerFg, boolean addToStarting) {
        ProcessStats.ServiceState stracker = r.getTracker();
        if (stracker != null) {
            stracker.setStarted(true, mAm.mProcessStats.getMemFactorLocked(), r.lastActivity);
        }
        r.callStart = false;
        synchronized (r.stats.getBatteryStats()) {
            r.stats.startRunningLocked();
        }
        String error = bringUpServiceLocked(r, service.getFlags(), callerFg, false);
        if (error != null) {
            return new ComponentName("!!", error);
        }

        if (r.startRequested && addToStarting) {
            boolean first = smap.mStartingBackground.size() == 0;
            smap.mStartingBackground.add(r);
            r.startingBgTimeout = SystemClock.uptimeMillis() + BG_START_TIMEOUT;
            if (DEBUG_DELAYED_SERVICE) {
                RuntimeException here = new RuntimeException("here");
                here.fillInStackTrace();
                Slog.v(TAG, "Starting background (first=" + first + "): " + r, here);
            } else if (DEBUG_DELAYED_STATS) {
                Slog.v(TAG, "Starting background (first=" + first + "): " + r);
            }
            if (first) {
                smap.rescheduleDelayedStarts();
            }
        } else if (callerFg) {
            smap.ensureNotStartingBackground(r);
        }

        return r.name;
    }

    private void stopServiceLocked(ServiceRecord service) {
        if (service.delayed) {
            // If service isn't actually running, but is is being held in the
            // delayed list, then we need to keep it started but note that it
            // should be stopped once no longer delayed.
            if (DEBUG_DELAYED_STATS) Slog.v(TAG, "Delaying stop of pending: " + service);
            service.delayedStop = true;
            return;
        }
        synchronized (service.stats.getBatteryStats()) {
            service.stats.stopRunningLocked();
        }
        service.startRequested = false;
        if (service.tracker != null) {
            service.tracker.setStarted(false, mAm.mProcessStats.getMemFactorLocked(),
                    SystemClock.uptimeMillis());
        }
        service.callStart = false;
        bringDownServiceIfNeededLocked(service, false, false);
    }

    int stopServiceLocked(IApplicationThread caller, Intent service,
            String resolvedType, int userId) {
        if (DEBUG_SERVICE) Slog.v(TAG, "stopService: " + service
                + " type=" + resolvedType);

        final ProcessRecord callerApp = mAm.getRecordForAppLocked(caller);
        if (caller != null && callerApp == null) {
            throw new SecurityException(
                    "Unable to find app for caller " + caller
                    + " (pid=" + Binder.getCallingPid()
                    + ") when stopping service " + service);
        }

        // If this service is active, make sure it is stopped.
        ServiceLookupResult r = retrieveServiceLocked(service, resolvedType,
                Binder.getCallingPid(), Binder.getCallingUid(), userId, false, false);
        if (r != null) {
            if (r.record != null) {
                final long origId = Binder.clearCallingIdentity();
                try {
                    stopServiceLocked(r.record);
                } finally {
                    Binder.restoreCallingIdentity(origId);
                }
                return 1;
            }
            return -1;
        }

        return 0;
    }

    IBinder peekServiceLocked(Intent service, String resolvedType) {
        ServiceLookupResult r = retrieveServiceLocked(service, resolvedType,
                Binder.getCallingPid(), Binder.getCallingUid(),
                UserHandle.getCallingUserId(), false, false);

        IBinder ret = null;
        if (r != null) {
            // r.record is null if findServiceLocked() failed the caller permission check
            if (r.record == null) {
                throw new SecurityException(
                        "Permission Denial: Accessing service " + r.record.name
                        + " from pid=" + Binder.getCallingPid()
                        + ", uid=" + Binder.getCallingUid()
                        + " requires " + r.permission);
            }
            IntentBindRecord ib = r.record.bindings.get(r.record.intent);
            if (ib != null) {
                ret = ib.binder;
            }
        }

        return ret;
    }

    boolean stopServiceTokenLocked(ComponentName className, IBinder token,
            int startId) {
        if (DEBUG_SERVICE) Slog.v(TAG, "stopServiceToken: " + className
                + " " + token + " startId=" + startId);
        ServiceRecord r = findServiceLocked(className, token, UserHandle.getCallingUserId());
        if (r != null) {
            if (startId >= 0) {
                // Asked to only stop if done with all work.  Note that
                // to avoid leaks, we will take this as dropping all
                // start items up to and including this one.
                ServiceRecord.StartItem si = r.findDeliveredStart(startId, false);
                if (si != null) {
                    while (r.deliveredStarts.size() > 0) {
                        ServiceRecord.StartItem cur = r.deliveredStarts.remove(0);
                        cur.removeUriPermissionsLocked();
                        if (cur == si) {
                            break;
                        }
                    }
                }

                if (r.getLastStartId() != startId) {
                    return false;
                }

                if (r.deliveredStarts.size() > 0) {
                    Slog.w(TAG, "stopServiceToken startId " + startId
                            + " is last, but have " + r.deliveredStarts.size()
                            + " remaining args");
                }
            }

            synchronized (r.stats.getBatteryStats()) {
                r.stats.stopRunningLocked();
            }
            r.startRequested = false;
            if (r.tracker != null) {
                r.tracker.setStarted(false, mAm.mProcessStats.getMemFactorLocked(),
                        SystemClock.uptimeMillis());
            }
            r.callStart = false;
            final long origId = Binder.clearCallingIdentity();
            bringDownServiceIfNeededLocked(r, false, false);
            Binder.restoreCallingIdentity(origId);
            return true;
        }
        return false;
    }

    public void setServiceForegroundLocked(ComponentName className, IBinder token,
            int id, Notification notification, boolean removeNotification) {
        final int userId = UserHandle.getCallingUserId();
        final long origId = Binder.clearCallingIdentity();
        try {
            ServiceRecord r = findServiceLocked(className, token, userId);
            if (r != null) {
                if (id != 0) {
                    if (notification == null) {
                        throw new IllegalArgumentException("null notification");
                    }
                    if (r.foregroundId != id) {
                        r.cancelNotification();
                        r.foregroundId = id;
                    }
                    notification.flags |= Notification.FLAG_FOREGROUND_SERVICE;
                    r.foregroundNoti = notification;
                    r.isForeground = true;
                    r.postNotification();
                    if (r.app != null) {
                        updateServiceForegroundLocked(r.app, true);
                    }
                    getServiceMap(r.userId).ensureNotStartingBackground(r);
                } else {
                    if (r.isForeground) {
                        r.isForeground = false;
                        if (r.app != null) {
<<<<<<< HEAD
                            mAm.updateLruProcessLocked(r.app, false, false);
=======
                            mAm.updateLruProcessLocked(r.app, false, null);
>>>>>>> bac61807
                            updateServiceForegroundLocked(r.app, true);
                        }
                    }
                    if (removeNotification) {
                        r.cancelNotification();
                        r.foregroundId = 0;
                        r.foregroundNoti = null;
                    }
                }
            }
        } finally {
            Binder.restoreCallingIdentity(origId);
        }
    }

    private void updateServiceForegroundLocked(ProcessRecord proc, boolean oomAdj) {
        boolean anyForeground = false;
        for (int i=proc.services.size()-1; i>=0; i--) {
            ServiceRecord sr = proc.services.valueAt(i);
            if (sr.isForeground) {
                anyForeground = true;
                break;
            }
        }
        if (anyForeground != proc.foregroundServices) {
            proc.foregroundServices = anyForeground;
            if (oomAdj) {
                mAm.updateOomAdjLocked();
            }
        }
    }

    private boolean updateServiceClientActivitiesLocked(ProcessRecord proc,
            ConnectionRecord modCr) {
        if (modCr != null && modCr.binding.client != null) {
            if (modCr.binding.client.activities.size() <= 0) {
                // This connection is from a client without activities, so adding
                // and removing is not interesting.
                return false;
            }
        }

        boolean anyClientActivities = false;
        for (int i=proc.services.size()-1; i>=0 && !anyClientActivities; i--) {
            ServiceRecord sr = proc.services.valueAt(i);
            for (int conni=sr.connections.size()-1; conni>=0 && !anyClientActivities; conni--) {
                ArrayList<ConnectionRecord> clist = sr.connections.valueAt(conni);
                for (int cri=clist.size()-1; cri>=0; cri--) {
                    ConnectionRecord cr = clist.get(cri);
                    if (cr.binding.client == null || cr.binding.client == proc) {
                        // Binding to ourself is not interesting.
                        continue;
                    }
                    if (cr.binding.client.activities.size() > 0) {
                        anyClientActivities = true;
                        break;
                    }
                }
            }
        }
        if (anyClientActivities != proc.hasClientActivities) {
            proc.hasClientActivities = anyClientActivities;
            mAm.updateLruProcessLocked(proc, anyClientActivities, null);
            return true;
        }
        return false;
    }

    int bindServiceLocked(IApplicationThread caller, IBinder token,
            Intent service, String resolvedType,
            IServiceConnection connection, int flags, int userId) {
        if (DEBUG_SERVICE) Slog.v(TAG, "bindService: " + service
                + " type=" + resolvedType + " conn=" + connection.asBinder()
                + " flags=0x" + Integer.toHexString(flags));
        final ProcessRecord callerApp = mAm.getRecordForAppLocked(caller);
        if (callerApp == null) {
            throw new SecurityException(
                    "Unable to find app for caller " + caller
                    + " (pid=" + Binder.getCallingPid()
                    + ") when binding service " + service);
        }

        ActivityRecord activity = null;
        if (token != null) {
            activity = ActivityRecord.isInStackLocked(token);
            if (activity == null) {
                Slog.w(TAG, "Binding with unknown activity: " + token);
                return 0;
            }
        }

        int clientLabel = 0;
        PendingIntent clientIntent = null;

        if (callerApp.info.uid == Process.SYSTEM_UID) {
            // Hacky kind of thing -- allow system stuff to tell us
            // what they are, so we can report this elsewhere for
            // others to know why certain services are running.
            try {
                clientIntent = (PendingIntent)service.getParcelableExtra(
                        Intent.EXTRA_CLIENT_INTENT);
            } catch (RuntimeException e) {
            }
            if (clientIntent != null) {
                clientLabel = service.getIntExtra(Intent.EXTRA_CLIENT_LABEL, 0);
                if (clientLabel != 0) {
                    // There are no useful extras in the intent, trash them.
                    // System code calling with this stuff just needs to know
                    // this will happen.
                    service = service.cloneFilter();
                }
            }
        }

        final boolean callerFg = callerApp.setSchedGroup != Process.THREAD_GROUP_BG_NONINTERACTIVE;

        ServiceLookupResult res =
            retrieveServiceLocked(service, resolvedType,
                    Binder.getCallingPid(), Binder.getCallingUid(), userId, true, callerFg);
        if (res == null) {
            return 0;
        }
        if (res.record == null) {
            return -1;
        }
        ServiceRecord s = res.record;

        final long origId = Binder.clearCallingIdentity();

        try {
            if (unscheduleServiceRestartLocked(s, callerApp.info.uid, false)) {
                if (DEBUG_SERVICE) Slog.v(TAG, "BIND SERVICE WHILE RESTART PENDING: "
                        + s);
            }

            if ((flags&Context.BIND_AUTO_CREATE) != 0) {
                s.lastActivity = SystemClock.uptimeMillis();
                if (!s.hasAutoCreateConnections()) {
                    // This is the first binding, let the tracker know.
                    ProcessStats.ServiceState stracker = s.getTracker();
                    if (stracker != null) {
                        stracker.setBound(true, mAm.mProcessStats.getMemFactorLocked(),
                                s.lastActivity);
                    }
                }
            }

            AppBindRecord b = s.retrieveAppBindingLocked(service, callerApp);
            ConnectionRecord c = new ConnectionRecord(b, activity,
                    connection, flags, clientLabel, clientIntent);

            IBinder binder = connection.asBinder();
            ArrayList<ConnectionRecord> clist = s.connections.get(binder);
            if (clist == null) {
                clist = new ArrayList<ConnectionRecord>();
                s.connections.put(binder, clist);
            }
            clist.add(c);
            b.connections.add(c);
            if (activity != null) {
                if (activity.connections == null) {
                    activity.connections = new HashSet<ConnectionRecord>();
                }
                activity.connections.add(c);
            }
            b.client.connections.add(c);
            if ((c.flags&Context.BIND_ABOVE_CLIENT) != 0) {
                b.client.hasAboveClient = true;
            }
            if (s.app != null) {
                updateServiceClientActivitiesLocked(s.app, c);
            }
            clist = mServiceConnections.get(binder);
            if (clist == null) {
                clist = new ArrayList<ConnectionRecord>();
                mServiceConnections.put(binder, clist);
            }
            clist.add(c);

            if ((flags&Context.BIND_AUTO_CREATE) != 0) {
                s.lastActivity = SystemClock.uptimeMillis();
                if (bringUpServiceLocked(s, service.getFlags(), callerFg, false) != null) {
                    return 0;
                }
            }

            if (s.app != null) {
                // This could have made the service more important.
                mAm.updateLruProcessLocked(s.app, s.app.hasClientActivities, b.client);
                mAm.updateOomAdjLocked(s.app);
            }

            if (DEBUG_SERVICE) Slog.v(TAG, "Bind " + s + " with " + b
                    + ": received=" + b.intent.received
                    + " apps=" + b.intent.apps.size()
                    + " doRebind=" + b.intent.doRebind);

            if (s.app != null && b.intent.received) {
                // Service is already running, so we can immediately
                // publish the connection.
                try {
                    c.conn.connected(s.name, b.intent.binder);
                } catch (Exception e) {
                    Slog.w(TAG, "Failure sending service " + s.shortName
                            + " to connection " + c.conn.asBinder()
                            + " (in " + c.binding.client.processName + ")", e);
                }

                // If this is the first app connected back to this binding,
                // and the service had previously asked to be told when
                // rebound, then do so.
                if (b.intent.apps.size() == 1 && b.intent.doRebind) {
                    requestServiceBindingLocked(s, b.intent, callerFg, true);
                }
            } else if (!b.intent.requested) {
                requestServiceBindingLocked(s, b.intent, callerFg, false);
            }

            getServiceMap(s.userId).ensureNotStartingBackground(s);

        } finally {
            Binder.restoreCallingIdentity(origId);
        }

        return 1;
    }

    void publishServiceLocked(ServiceRecord r, Intent intent, IBinder service) {
        final long origId = Binder.clearCallingIdentity();
        try {
            if (DEBUG_SERVICE) Slog.v(TAG, "PUBLISHING " + r
                    + " " + intent + ": " + service);
            if (r != null) {
                Intent.FilterComparison filter
                        = new Intent.FilterComparison(intent);
                IntentBindRecord b = r.bindings.get(filter);
                if (b != null && !b.received) {
                    b.binder = service;
                    b.requested = true;
                    b.received = true;
                    for (int conni=r.connections.size()-1; conni>=0; conni--) {
                        ArrayList<ConnectionRecord> clist = r.connections.valueAt(conni);
                        for (int i=0; i<clist.size(); i++) {
                            ConnectionRecord c = clist.get(i);
                            if (!filter.equals(c.binding.intent.intent)) {
                                if (DEBUG_SERVICE) Slog.v(
                                        TAG, "Not publishing to: " + c);
                                if (DEBUG_SERVICE) Slog.v(
                                        TAG, "Bound intent: " + c.binding.intent.intent);
                                if (DEBUG_SERVICE) Slog.v(
                                        TAG, "Published intent: " + intent);
                                continue;
                            }
                            if (DEBUG_SERVICE) Slog.v(TAG, "Publishing to: " + c);
                            try {
                                c.conn.connected(r.name, service);
                            } catch (Exception e) {
                                Slog.w(TAG, "Failure sending service " + r.name +
                                      " to connection " + c.conn.asBinder() +
                                      " (in " + c.binding.client.processName + ")", e);
                            }
                        }
                    }
                }

                serviceDoneExecutingLocked(r, mDestroyingServices.contains(r), false);
            }
        } finally {
            Binder.restoreCallingIdentity(origId);
        }
    }

    boolean unbindServiceLocked(IServiceConnection connection) {
        IBinder binder = connection.asBinder();
        if (DEBUG_SERVICE) Slog.v(TAG, "unbindService: conn=" + binder);
        ArrayList<ConnectionRecord> clist = mServiceConnections.get(binder);
        if (clist == null) {
            Slog.w(TAG, "Unbind failed: could not find connection for "
                  + connection.asBinder());
            return false;
        }

        final long origId = Binder.clearCallingIdentity();
        try {
            while (clist.size() > 0) {
                ConnectionRecord r = clist.get(0);
                removeConnectionLocked(r, null, null);

                if (r.binding.service.app != null) {
                    // This could have made the service less important.
                    mAm.updateOomAdjLocked(r.binding.service.app);
                }
            }
        } finally {
            Binder.restoreCallingIdentity(origId);
        }

        return true;
    }

    void unbindFinishedLocked(ServiceRecord r, Intent intent, boolean doRebind) {
        final long origId = Binder.clearCallingIdentity();
        try {
            if (r != null) {
                Intent.FilterComparison filter
                        = new Intent.FilterComparison(intent);
                IntentBindRecord b = r.bindings.get(filter);
                if (DEBUG_SERVICE) Slog.v(TAG, "unbindFinished in " + r
                        + " at " + b + ": apps="
                        + (b != null ? b.apps.size() : 0));

                boolean inDestroying = mDestroyingServices.contains(r);
                if (b != null) {
                    if (b.apps.size() > 0 && !inDestroying) {
                        // Applications have already bound since the last
                        // unbind, so just rebind right here.
                        boolean inFg = false;
                        for (int i=b.apps.size()-1; i>=0; i--) {
                            ProcessRecord client = b.apps.valueAt(i).client;
                            if (client != null && client.setSchedGroup
                                    != Process.THREAD_GROUP_BG_NONINTERACTIVE) {
                                inFg = true;
                                break;
                            }
                        }
                        requestServiceBindingLocked(r, b, inFg, true);
                    } else {
                        // Note to tell the service the next time there is
                        // a new client.
                        b.doRebind = true;
                    }
                }

                serviceDoneExecutingLocked(r, inDestroying, false);
            }
        } finally {
            Binder.restoreCallingIdentity(origId);
        }
    }

    private final ServiceRecord findServiceLocked(ComponentName name,
            IBinder token, int userId) {
        ServiceRecord r = getServiceByName(name, userId);
        return r == token ? r : null;
    }

    private final class ServiceLookupResult {
        final ServiceRecord record;
        final String permission;

        ServiceLookupResult(ServiceRecord _record, String _permission) {
            record = _record;
            permission = _permission;
        }
    }

    private class ServiceRestarter implements Runnable {
        private ServiceRecord mService;

        void setService(ServiceRecord service) {
            mService = service;
        }

        public void run() {
            synchronized(mAm) {
                performServiceRestartLocked(mService);
            }
        }
    }

    private ServiceLookupResult retrieveServiceLocked(Intent service,
            String resolvedType, int callingPid, int callingUid, int userId,
            boolean createIfNeeded, boolean callingFromFg) {
        ServiceRecord r = null;
        if (DEBUG_SERVICE) Slog.v(TAG, "retrieveServiceLocked: " + service
                + " type=" + resolvedType + " callingUid=" + callingUid);

        userId = mAm.handleIncomingUser(callingPid, callingUid, userId,
                false, true, "service", null);

        ServiceMap smap = getServiceMap(userId);
        final ComponentName comp = service.getComponent();
        if (comp != null) {
            r = smap.mServicesByName.get(comp);
        }
        if (r == null) {
            Intent.FilterComparison filter = new Intent.FilterComparison(service);
            r = smap.mServicesByIntent.get(filter);
        }
        if (r == null) {
            try {
                ResolveInfo rInfo =
                    AppGlobals.getPackageManager().resolveService(
                                service, resolvedType,
                                ActivityManagerService.STOCK_PM_FLAGS, userId);
                ServiceInfo sInfo =
                    rInfo != null ? rInfo.serviceInfo : null;
                if (sInfo == null) {
                    Slog.w(TAG, "Unable to start service " + service + " U=" + userId +
                          ": not found");
                    return null;
                }
                ComponentName name = new ComponentName(
                        sInfo.applicationInfo.packageName, sInfo.name);
                if (userId > 0) {
                    if (mAm.isSingleton(sInfo.processName, sInfo.applicationInfo,
                            sInfo.name, sInfo.flags)) {
                        userId = 0;
                        smap = getServiceMap(0);
                    }
                    sInfo = new ServiceInfo(sInfo);
                    sInfo.applicationInfo = mAm.getAppInfoForUser(sInfo.applicationInfo, userId);
                }
                r = smap.mServicesByName.get(name);
                if (r == null && createIfNeeded) {
                    Intent.FilterComparison filter
                            = new Intent.FilterComparison(service.cloneFilter());
                    ServiceRestarter res = new ServiceRestarter();
                    BatteryStatsImpl.Uid.Pkg.Serv ss = null;
                    BatteryStatsImpl stats = mAm.mBatteryStatsService.getActiveStatistics();
                    synchronized (stats) {
                        ss = stats.getServiceStatsLocked(
                                sInfo.applicationInfo.uid, sInfo.packageName,
                                sInfo.name);
                    }
                    r = new ServiceRecord(mAm, ss, name, filter, sInfo, callingFromFg, res);
                    res.setService(r);
                    smap.mServicesByName.put(name, r);
                    smap.mServicesByIntent.put(filter, r);

                    // Make sure this component isn't in the pending list.
                    for (int i=mPendingServices.size()-1; i>=0; i--) {
                        ServiceRecord pr = mPendingServices.get(i);
                        if (pr.serviceInfo.applicationInfo.uid == sInfo.applicationInfo.uid
                                && pr.name.equals(name)) {
                            mPendingServices.remove(i);
                        }
                    }
                }
            } catch (RemoteException ex) {
                // pm is in same process, this will never happen.
            }
        }
        if (r != null) {
            if (mAm.checkComponentPermission(r.permission,
                    callingPid, callingUid, r.appInfo.uid, r.exported)
                    != PackageManager.PERMISSION_GRANTED) {
                if (!r.exported) {
                    Slog.w(TAG, "Permission Denial: Accessing service " + r.name
                            + " from pid=" + callingPid
                            + ", uid=" + callingUid
                            + " that is not exported from uid " + r.appInfo.uid);
                    return new ServiceLookupResult(null, "not exported from uid "
                            + r.appInfo.uid);
                }
                Slog.w(TAG, "Permission Denial: Accessing service " + r.name
                        + " from pid=" + callingPid
                        + ", uid=" + callingUid
                        + " requires " + r.permission);
                return new ServiceLookupResult(null, r.permission);
            }
            if (!mAm.mIntentFirewall.checkService(r.name, service, callingUid, callingPid,
                    resolvedType, r.appInfo)) {
                return null;
            }
            return new ServiceLookupResult(r, null);
        }
        return null;
    }

    private final void bumpServiceExecutingLocked(ServiceRecord r, boolean fg, String why) {
        if (DEBUG_SERVICE) Slog.v(TAG, ">>> EXECUTING "
                + why + " of " + r + " in app " + r.app);
        else if (DEBUG_SERVICE_EXECUTING) Slog.v(TAG, ">>> EXECUTING "
                + why + " of " + r.shortName);
        long now = SystemClock.uptimeMillis();
        if (r.executeNesting == 0) {
            r.executeFg = fg;
            ProcessStats.ServiceState stracker = r.getTracker();
            if (stracker != null) {
                stracker.setExecuting(true, mAm.mProcessStats.getMemFactorLocked(), now);
<<<<<<< HEAD
            }
            if (r.app != null) {
                r.app.executingServices.add(r);
                r.app.execServicesFg |= fg;
                if (r.app.executingServices.size() == 1) {
                    scheduleServiceTimeoutLocked(r.app);
                }
            }
=======
            }
            if (r.app != null) {
                r.app.executingServices.add(r);
                r.app.execServicesFg |= fg;
                if (r.app.executingServices.size() == 1) {
                    scheduleServiceTimeoutLocked(r.app);
                }
            }
>>>>>>> bac61807
        } else if (r.app != null && fg && !r.app.execServicesFg) {
            r.app.execServicesFg = true;
            scheduleServiceTimeoutLocked(r.app);
        }
        r.executeFg |= fg;
        r.executeNesting++;
        r.executingStart = now;
    }

    private final boolean requestServiceBindingLocked(ServiceRecord r,
            IntentBindRecord i, boolean execInFg, boolean rebind) {
        if (r.app == null || r.app.thread == null) {
            // If service is not currently running, can't yet bind.
            return false;
        }
        if ((!i.requested || rebind) && i.apps.size() > 0) {
            try {
                bumpServiceExecutingLocked(r, execInFg, "bind");
                r.app.forceProcessStateUpTo(ActivityManager.PROCESS_STATE_SERVICE);
                r.app.thread.scheduleBindService(r, i.intent.getIntent(), rebind,
                        r.app.repProcState);
                if (!rebind) {
                    i.requested = true;
                }
                i.hasBound = true;
                i.doRebind = false;
            } catch (RemoteException e) {
                if (DEBUG_SERVICE) Slog.v(TAG, "Crashed while binding " + r);
                return false;
            }
        }
        return true;
    }

    private final boolean scheduleServiceRestartLocked(ServiceRecord r,
            boolean allowCancel) {
        boolean canceled = false;

        ServiceMap smap = getServiceMap(r.userId);
        if (smap.mServicesByName.get(r.name) != r) {
            ServiceRecord cur = smap.mServicesByName.get(r.name);
            Slog.wtf(TAG, "Attempting to schedule restart of " + r
                    + " when found in map: " + cur);
            return false;
        }

        final long now = SystemClock.uptimeMillis();

        if ((r.serviceInfo.applicationInfo.flags
                &ApplicationInfo.FLAG_PERSISTENT) == 0) {
            long minDuration = SERVICE_RESTART_DURATION;
            long resetTime = SERVICE_RESET_RUN_DURATION;

            // Any delivered but not yet finished starts should be put back
            // on the pending list.
            final int N = r.deliveredStarts.size();
            if (N > 0) {
                for (int i=N-1; i>=0; i--) {
                    ServiceRecord.StartItem si = r.deliveredStarts.get(i);
                    si.removeUriPermissionsLocked();
                    if (si.intent == null) {
                        // We'll generate this again if needed.
                    } else if (!allowCancel || (si.deliveryCount < ServiceRecord.MAX_DELIVERY_COUNT
                            && si.doneExecutingCount < ServiceRecord.MAX_DONE_EXECUTING_COUNT)) {
                        r.pendingStarts.add(0, si);
                        long dur = SystemClock.uptimeMillis() - si.deliveredTime;
                        dur *= 2;
                        if (minDuration < dur) minDuration = dur;
                        if (resetTime < dur) resetTime = dur;
                    } else {
                        Slog.w(TAG, "Canceling start item " + si.intent + " in service "
                                + r.name);
                        canceled = true;
                    }
                }
                r.deliveredStarts.clear();
            }

            r.totalRestartCount++;
            if (r.restartDelay == 0) {
                r.restartCount++;
                r.restartDelay = minDuration;
            } else {
                // If it has been a "reasonably long time" since the service
                // was started, then reset our restart duration back to
                // the beginning, so we don't infinitely increase the duration
                // on a service that just occasionally gets killed (which is
                // a normal case, due to process being killed to reclaim memory).
                if (now > (r.restartTime+resetTime)) {
                    r.restartCount = 1;
                    r.restartDelay = minDuration;
                } else {
                    r.restartDelay *= SERVICE_RESTART_DURATION_FACTOR;
                    if (r.restartDelay < minDuration) {
                        r.restartDelay = minDuration;
                    }
                }
            }

            r.nextRestartTime = now + r.restartDelay;

            // Make sure that we don't end up restarting a bunch of services
            // all at the same time.
            boolean repeat;
            do {
                repeat = false;
                for (int i=mRestartingServices.size()-1; i>=0; i--) {
                    ServiceRecord r2 = mRestartingServices.get(i);
                    if (r2 != r && r.nextRestartTime
                            >= (r2.nextRestartTime-SERVICE_MIN_RESTART_TIME_BETWEEN)
                            && r.nextRestartTime
                            < (r2.nextRestartTime+SERVICE_MIN_RESTART_TIME_BETWEEN)) {
                        r.nextRestartTime = r2.nextRestartTime + SERVICE_MIN_RESTART_TIME_BETWEEN;
                        r.restartDelay = r.nextRestartTime - now;
                        repeat = true;
                        break;
                    }
                }
            } while (repeat);

        } else {
            // Persistent processes are immediately restarted, so there is no
            // reason to hold of on restarting their services.
            r.totalRestartCount++;
            r.restartCount = 0;
            r.restartDelay = 0;
            r.nextRestartTime = now;
        }

        if (!mRestartingServices.contains(r)) {
            r.createdFromFg = false;
            mRestartingServices.add(r);
            r.makeRestarting(mAm.mProcessStats.getMemFactorLocked(), now);
        }

        r.cancelNotification();

        mAm.mHandler.removeCallbacks(r.restarter);
        mAm.mHandler.postAtTime(r.restarter, r.nextRestartTime);
        r.nextRestartTime = SystemClock.uptimeMillis() + r.restartDelay;
        Slog.w(TAG, "Scheduling restart of crashed service "
                + r.shortName + " in " + r.restartDelay + "ms");
        EventLog.writeEvent(EventLogTags.AM_SCHEDULE_SERVICE_RESTART,
                r.userId, r.shortName, r.restartDelay);

        return canceled;
    }

    final void performServiceRestartLocked(ServiceRecord r) {
        if (!mRestartingServices.contains(r)) {
            return;
        }
        bringUpServiceLocked(r, r.intent.getIntent().getFlags(), r.createdFromFg, true);
    }

    private final boolean unscheduleServiceRestartLocked(ServiceRecord r, int callingUid,
            boolean force) {
        if (!force && r.restartDelay == 0) {
            return false;
        }
        // Remove from the restarting list; if the service is currently on the
        // restarting list, or the call is coming from another app, then this
        // service has become of much more interest so we reset the restart interval.
        boolean removed = mRestartingServices.remove(r);
        if (removed || callingUid != r.appInfo.uid) {
            r.resetRestartCounter();
        }
        if (removed) {
            clearRestartingIfNeededLocked(r);
        }
        mAm.mHandler.removeCallbacks(r.restarter);
        return true;
    }

    private void clearRestartingIfNeededLocked(ServiceRecord r) {
        if (r.restartTracker != null) {
            // If this is the last restarting record with this tracker, then clear
            // the tracker's restarting state.
            boolean stillTracking = false;
            for (int i=mRestartingServices.size()-1; i>=0; i--) {
                if (mRestartingServices.get(i).restartTracker == r.restartTracker) {
                    stillTracking = true;
                    break;
                }
            }
            if (!stillTracking) {
                r.restartTracker.setRestarting(false, mAm.mProcessStats.getMemFactorLocked(),
                        SystemClock.uptimeMillis());
                r.restartTracker = null;
            }
        }
    }

    private final String bringUpServiceLocked(ServiceRecord r,
            int intentFlags, boolean execInFg, boolean whileRestarting) {
        //Slog.i(TAG, "Bring up service:");
        //r.dump("  ");

        if (r.app != null && r.app.thread != null) {
            sendServiceArgsLocked(r, execInFg, false);
            return null;
        }

        if (!whileRestarting && r.restartDelay > 0) {
            // If waiting for a restart, then do nothing.
            return null;
        }

        if (DEBUG_SERVICE) Slog.v(TAG, "Bringing up " + r + " " + r.intent);

        // We are now bringing the service up, so no longer in the
        // restarting state.
        if (mRestartingServices.remove(r)) {
            clearRestartingIfNeededLocked(r);
        }

        // Make sure this service is no longer considered delayed, we are starting it now.
        if (r.delayed) {
            if (DEBUG_DELAYED_STATS) Slog.v(TAG, "REM FR DELAY LIST (bring up): " + r);
            getServiceMap(r.userId).mDelayedStartList.remove(r);
            r.delayed = false;
        }

        // Make sure this service is no longer considered delayed, we are starting it now.
        if (r.delayed) {
            if (DEBUG_DELAYED_STATS) Slog.v(TAG, "REM FR DELAY LIST (bring up): " + r);
            getServiceMap(r.userId).mDelayedStartList.remove(r);
            r.delayed = false;
        }

        // Make sure that the user who owns this service is started.  If not,
        // we don't want to allow it to run.
        if (mAm.mStartedUsers.get(r.userId) == null) {
            String msg = "Unable to launch app "
                    + r.appInfo.packageName + "/"
                    + r.appInfo.uid + " for service "
                    + r.intent.getIntent() + ": user " + r.userId + " is stopped";
            Slog.w(TAG, msg);
            bringDownServiceLocked(r);
            return msg;
        }

        // Service is now being launched, its package can't be stopped.
        try {
            AppGlobals.getPackageManager().setPackageStoppedState(
                    r.packageName, false, r.userId);
        } catch (RemoteException e) {
        } catch (IllegalArgumentException e) {
            Slog.w(TAG, "Failed trying to unstop package "
                    + r.packageName + ": " + e);
        }

        final boolean isolated = (r.serviceInfo.flags&ServiceInfo.FLAG_ISOLATED_PROCESS) != 0;
        final String procName = r.processName;
        ProcessRecord app;

        if (!isolated) {
            app = mAm.getProcessRecordLocked(procName, r.appInfo.uid, false);
            if (DEBUG_MU) Slog.v(TAG_MU, "bringUpServiceLocked: appInfo.uid=" + r.appInfo.uid
                        + " app=" + app);
            if (app != null && app.thread != null) {
                try {
                    app.addPackage(r.appInfo.packageName, mAm.mProcessStats);
                    realStartServiceLocked(r, app, execInFg);
                    return null;
                } catch (RemoteException e) {
                    Slog.w(TAG, "Exception when starting service " + r.shortName, e);
                }

                // If a dead object exception was thrown -- fall through to
                // restart the application.
            }
        } else {
            // If this service runs in an isolated process, then each time
            // we call startProcessLocked() we will get a new isolated
            // process, starting another process if we are currently waiting
            // for a previous process to come up.  To deal with this, we store
            // in the service any current isolated process it is running in or
            // waiting to have come up.
            app = r.isolatedProc;
        }

        // Not running -- get it started, and enqueue this service record
        // to be executed when the app comes up.
        if (app == null) {
            if ((app=mAm.startProcessLocked(procName, r.appInfo, true, intentFlags,
                    "service", r.name, false, isolated, false)) == null) {
                String msg = "Unable to launch app "
                        + r.appInfo.packageName + "/"
                        + r.appInfo.uid + " for service "
                        + r.intent.getIntent() + ": process is bad";
                Slog.w(TAG, msg);
                bringDownServiceLocked(r);
                return msg;
            }
            if (isolated) {
                r.isolatedProc = app;
            }
        }

        if (!mPendingServices.contains(r)) {
            mPendingServices.add(r);
        }

        if (r.delayedStop) {
            // Oh and hey we've already been asked to stop!
            r.delayedStop = false;
            if (r.startRequested) {
                if (DEBUG_DELAYED_STATS) Slog.v(TAG, "Applying delayed stop (in bring up): " + r);
                stopServiceLocked(r);
            }
        }

        return null;
    }

    private final void requestServiceBindingsLocked(ServiceRecord r, boolean execInFg) {
        for (int i=r.bindings.size()-1; i>=0; i--) {
            IntentBindRecord ibr = r.bindings.valueAt(i);
            if (!requestServiceBindingLocked(r, ibr, execInFg, false)) {
                break;
            }
        }
    }

    private final void realStartServiceLocked(ServiceRecord r,
            ProcessRecord app, boolean execInFg) throws RemoteException {
        if (app.thread == null) {
            throw new RemoteException();
        }
        if (DEBUG_MU)
            Slog.v(TAG_MU, "realStartServiceLocked, ServiceRecord.uid = " + r.appInfo.uid
                    + ", ProcessRecord.uid = " + app.uid);
        r.app = app;
        r.restartTime = r.lastActivity = SystemClock.uptimeMillis();

        app.services.add(r);
        bumpServiceExecutingLocked(r, execInFg, "create");
<<<<<<< HEAD
        mAm.updateLruProcessLocked(app, true, false);
=======
        mAm.updateLruProcessLocked(app, false, null);
        mAm.updateOomAdjLocked();
>>>>>>> bac61807

        boolean created = false;
        try {
            String nameTerm;
            int lastPeriod = r.shortName.lastIndexOf('.');
            nameTerm = lastPeriod >= 0 ? r.shortName.substring(lastPeriod) : r.shortName;
            EventLogTags.writeAmCreateService(
                    r.userId, System.identityHashCode(r), nameTerm, r.app.uid, r.app.pid);
            synchronized (r.stats.getBatteryStats()) {
                r.stats.startLaunchedLocked();
            }
            mAm.ensurePackageDexOpt(r.serviceInfo.packageName);
            app.forceProcessStateUpTo(ActivityManager.PROCESS_STATE_SERVICE);
            app.thread.scheduleCreateService(r, r.serviceInfo,
                    mAm.compatibilityInfoForPackageLocked(r.serviceInfo.applicationInfo),
                    app.repProcState);
            r.postNotification();
            created = true;
        } finally {
            if (!created) {
                app.services.remove(r);
                r.app = null;
                scheduleServiceRestartLocked(r, false);
            }
        }

        requestServiceBindingsLocked(r, execInFg);

        // If the service is in the started state, and there are no
        // pending arguments, then fake up one so its onStartCommand() will
        // be called.
        if (r.startRequested && r.callStart && r.pendingStarts.size() == 0) {
            r.pendingStarts.add(new ServiceRecord.StartItem(r, false, r.makeNextStartId(),
                    null, null));
        }

        sendServiceArgsLocked(r, execInFg, true);

        if (r.delayed) {
            if (DEBUG_DELAYED_STATS) Slog.v(TAG, "REM FR DELAY LIST (new proc): " + r);
            getServiceMap(r.userId).mDelayedStartList.remove(r);
            r.delayed = false;
        }

        if (r.delayedStop) {
            // Oh and hey we've already been asked to stop!
            r.delayedStop = false;
            if (r.startRequested) {
                if (DEBUG_DELAYED_STATS) Slog.v(TAG, "Applying delayed stop (from start): " + r);
                stopServiceLocked(r);
            }
        }
    }

    private final void sendServiceArgsLocked(ServiceRecord r, boolean execInFg,
            boolean oomAdjusted) {
        final int N = r.pendingStarts.size();
        if (N == 0) {
            return;
        }

        while (r.pendingStarts.size() > 0) {
            try {
                ServiceRecord.StartItem si = r.pendingStarts.remove(0);
                if (DEBUG_SERVICE) Slog.v(TAG, "Sending arguments to: "
                        + r + " " + r.intent + " args=" + si.intent);
                if (si.intent == null && N > 1) {
                    // If somehow we got a dummy null intent in the middle,
                    // then skip it.  DO NOT skip a null intent when it is
                    // the only one in the list -- this is to support the
                    // onStartCommand(null) case.
                    continue;
                }
                si.deliveredTime = SystemClock.uptimeMillis();
                r.deliveredStarts.add(si);
                si.deliveryCount++;
                if (si.neededGrants != null) {
                    mAm.grantUriPermissionUncheckedFromIntentLocked(si.neededGrants,
                            si.getUriPermissionsLocked());
                }
                bumpServiceExecutingLocked(r, execInFg, "start");
                if (!oomAdjusted) {
                    oomAdjusted = true;
                    mAm.updateOomAdjLocked(r.app);
                }
                int flags = 0;
                if (si.deliveryCount > 1) {
                    flags |= Service.START_FLAG_RETRY;
                }
                if (si.doneExecutingCount > 0) {
                    flags |= Service.START_FLAG_REDELIVERY;
                }
                r.app.thread.scheduleServiceArgs(r, si.taskRemoved, si.id, flags, si.intent);
            } catch (RemoteException e) {
                // Remote process gone...  we'll let the normal cleanup take
                // care of this.
                if (DEBUG_SERVICE) Slog.v(TAG, "Crashed while scheduling start: " + r);
                break;
            } catch (Exception e) {
                Slog.w(TAG, "Unexpected exception", e);
                break;
            }
        }
    }

    private final boolean isServiceNeeded(ServiceRecord r, boolean knowConn, boolean hasConn) {
        // Are we still explicitly being asked to run?
        if (r.startRequested) {
            return true;
        }

        // Is someone still bound to us keepign us running?
        if (!knowConn) {
            hasConn = r.hasAutoCreateConnections();
        }
        if (hasConn) {
            return true;
        }

        return false;
    }

    private final void bringDownServiceIfNeededLocked(ServiceRecord r, boolean knowConn,
            boolean hasConn) {
        //Slog.i(TAG, "Bring down service:");
        //r.dump("  ");

        if (isServiceNeeded(r, knowConn, hasConn)) {
            return;
        }

        // Are we in the process of launching?
        if (mPendingServices.contains(r)) {
            return;
        }

        bringDownServiceLocked(r);
    }

    private final void bringDownServiceLocked(ServiceRecord r) {
        //Slog.i(TAG, "Bring down service:");
        //r.dump("  ");

        // Report to all of the connections that the service is no longer
        // available.
        for (int conni=r.connections.size()-1; conni>=0; conni--) {
            ArrayList<ConnectionRecord> c = r.connections.valueAt(conni);
            for (int i=0; i<c.size(); i++) {
                ConnectionRecord cr = c.get(i);
                // There is still a connection to the service that is
                // being brought down.  Mark it as dead.
                cr.serviceDead = true;
                try {
                    cr.conn.connected(r.name, null);
                } catch (Exception e) {
                    Slog.w(TAG, "Failure disconnecting service " + r.name +
                          " to connection " + c.get(i).conn.asBinder() +
                          " (in " + c.get(i).binding.client.processName + ")", e);
                }
            }
        }

        // Tell the service that it has been unbound.
        if (r.app != null && r.app.thread != null) {
            for (int i=r.bindings.size()-1; i>=0; i--) {
                IntentBindRecord ibr = r.bindings.valueAt(i);
                if (DEBUG_SERVICE) Slog.v(TAG, "Bringing down binding " + ibr
                        + ": hasBound=" + ibr.hasBound);
                if (ibr.hasBound) {
                    try {
                        bumpServiceExecutingLocked(r, false, "bring down unbind");
                        mAm.updateOomAdjLocked(r.app);
                        ibr.hasBound = false;
                        r.app.thread.scheduleUnbindService(r,
                                ibr.intent.getIntent());
                    } catch (Exception e) {
                        Slog.w(TAG, "Exception when unbinding service "
                                + r.shortName, e);
                        serviceProcessGoneLocked(r);
                    }
                }
            }
        }

        if (DEBUG_SERVICE) Slog.v(TAG, "Bringing down " + r + " " + r.intent);
        EventLogTags.writeAmDestroyService(
                r.userId, System.identityHashCode(r), (r.app != null) ? r.app.pid : -1);

        final ServiceMap smap = getServiceMap(r.userId);
        smap.mServicesByName.remove(r.name);
        smap.mServicesByIntent.remove(r.intent);
        r.totalRestartCount = 0;
        unscheduleServiceRestartLocked(r, 0, true);

        // Also make sure it is not on the pending list.
        for (int i=mPendingServices.size()-1; i>=0; i--) {
            if (mPendingServices.get(i) == r) {
                mPendingServices.remove(i);
                if (DEBUG_SERVICE) Slog.v(TAG, "Removed pending: " + r);
            }
        }

        r.cancelNotification();
        r.isForeground = false;
        r.foregroundId = 0;
        r.foregroundNoti = null;

        // Clear start entries.
        r.clearDeliveredStartsLocked();
        r.pendingStarts.clear();

        if (r.app != null) {
            synchronized (r.stats.getBatteryStats()) {
                r.stats.stopLaunchedLocked();
            }
            r.app.services.remove(r);
            if (r.app.thread != null) {
                updateServiceForegroundLocked(r.app, false);
                try {
                    bumpServiceExecutingLocked(r, false, "destroy");
                    mDestroyingServices.add(r);
                    mAm.updateOomAdjLocked(r.app);
                    r.app.thread.scheduleStopService(r);
                } catch (Exception e) {
                    Slog.w(TAG, "Exception when destroying service "
                            + r.shortName, e);
                    serviceProcessGoneLocked(r);
                }
            } else {
                if (DEBUG_SERVICE) Slog.v(
                    TAG, "Removed service that has no process: " + r);
            }
        } else {
            if (DEBUG_SERVICE) Slog.v(
                TAG, "Removed service that is not running: " + r);
        }

        if (r.bindings.size() > 0) {
            r.bindings.clear();
        }

        if (r.restarter instanceof ServiceRestarter) {
           ((ServiceRestarter)r.restarter).setService(null);
        }

        int memFactor = mAm.mProcessStats.getMemFactorLocked();
        long now = SystemClock.uptimeMillis();
        if (r.tracker != null) {
            r.tracker.setStarted(false, memFactor, now);
            r.tracker.setBound(false, memFactor, now);
            if (r.executeNesting == 0) {
                r.tracker.clearCurrentOwner(r, false);
                r.tracker = null;
            }
        }

        smap.ensureNotStartingBackground(r);
    }

    void removeConnectionLocked(
        ConnectionRecord c, ProcessRecord skipApp, ActivityRecord skipAct) {
        IBinder binder = c.conn.asBinder();
        AppBindRecord b = c.binding;
        ServiceRecord s = b.service;
        ArrayList<ConnectionRecord> clist = s.connections.get(binder);
        if (clist != null) {
            clist.remove(c);
            if (clist.size() == 0) {
                s.connections.remove(binder);
            }
        }
        b.connections.remove(c);
        if (c.activity != null && c.activity != skipAct) {
            if (c.activity.connections != null) {
                c.activity.connections.remove(c);
            }
        }
        if (b.client != skipApp) {
            b.client.connections.remove(c);
            if ((c.flags&Context.BIND_ABOVE_CLIENT) != 0) {
                b.client.updateHasAboveClientLocked();
            }
            if (s.app != null) {
                updateServiceClientActivitiesLocked(s.app, c);
            }
        }
        clist = mServiceConnections.get(binder);
        if (clist != null) {
            clist.remove(c);
            if (clist.size() == 0) {
                mServiceConnections.remove(binder);
            }
        }

        if (b.connections.size() == 0) {
            b.intent.apps.remove(b.client);
        }

        if (!c.serviceDead) {
            if (DEBUG_SERVICE) Slog.v(TAG, "Disconnecting binding " + b.intent
                    + ": shouldUnbind=" + b.intent.hasBound);
            if (s.app != null && s.app.thread != null && b.intent.apps.size() == 0
                    && b.intent.hasBound) {
                try {
                    bumpServiceExecutingLocked(s, false, "unbind");
<<<<<<< HEAD
=======
                    if (b.client != s.app && (c.flags&Context.BIND_WAIVE_PRIORITY) == 0
                            && s.app.setProcState <= ActivityManager.PROCESS_STATE_RECEIVER) {
                        // If this service's process is not already in the cached list,
                        // then update it in the LRU list here because this may be causing
                        // it to go down there and we want it to start out near the top.
                        mAm.updateLruProcessLocked(s.app, false, null);
                    }
>>>>>>> bac61807
                    mAm.updateOomAdjLocked(s.app);
                    b.intent.hasBound = false;
                    // Assume the client doesn't want to know about a rebind;
                    // we will deal with that later if it asks for one.
                    b.intent.doRebind = false;
                    s.app.thread.scheduleUnbindService(s, b.intent.intent.getIntent());
                } catch (Exception e) {
                    Slog.w(TAG, "Exception when unbinding service " + s.shortName, e);
                    serviceProcessGoneLocked(s);
                }
            }

            if ((c.flags&Context.BIND_AUTO_CREATE) != 0) {
                boolean hasAutoCreate = s.hasAutoCreateConnections();
                if (!hasAutoCreate) {
                    if (s.tracker != null) {
                        s.tracker.setBound(false, mAm.mProcessStats.getMemFactorLocked(),
                                SystemClock.uptimeMillis());
                    }
                }
                bringDownServiceIfNeededLocked(s, true, hasAutoCreate);
            }
        }
    }

    void serviceDoneExecutingLocked(ServiceRecord r, int type, int startId, int res) {
        boolean inDestroying = mDestroyingServices.contains(r);
        if (r != null) {
            if (type == 1) {
                // This is a call from a service start...  take care of
                // book-keeping.
                r.callStart = true;
                switch (res) {
                    case Service.START_STICKY_COMPATIBILITY:
                    case Service.START_STICKY: {
                        // We are done with the associated start arguments.
                        r.findDeliveredStart(startId, true);
                        // Don't stop if killed.
                        r.stopIfKilled = false;
                        break;
                    }
                    case Service.START_NOT_STICKY: {
                        // We are done with the associated start arguments.
                        r.findDeliveredStart(startId, true);
                        if (r.getLastStartId() == startId) {
                            // There is no more work, and this service
                            // doesn't want to hang around if killed.
                            r.stopIfKilled = true;
                        }
                        break;
                    }
                    case Service.START_REDELIVER_INTENT: {
                        // We'll keep this item until they explicitly
                        // call stop for it, but keep track of the fact
                        // that it was delivered.
                        ServiceRecord.StartItem si = r.findDeliveredStart(startId, false);
                        if (si != null) {
                            si.deliveryCount = 0;
                            si.doneExecutingCount++;
                            // Don't stop if killed.
                            r.stopIfKilled = true;
                        }
                        break;
                    }
                    case Service.START_TASK_REMOVED_COMPLETE: {
                        // Special processing for onTaskRemoved().  Don't
                        // impact normal onStartCommand() processing.
                        r.findDeliveredStart(startId, true);
                        break;
                    }
                    default:
                        throw new IllegalArgumentException(
                                "Unknown service start result: " + res);
                }
                if (res == Service.START_STICKY_COMPATIBILITY) {
                    r.callStart = false;
                }
            }
            final long origId = Binder.clearCallingIdentity();
            serviceDoneExecutingLocked(r, inDestroying, inDestroying);
            Binder.restoreCallingIdentity(origId);
        } else {
            Slog.w(TAG, "Done executing unknown service from pid "
                    + Binder.getCallingPid());
        }
    }

    private void serviceProcessGoneLocked(ServiceRecord r) {
        if (r.tracker != null) {
            int memFactor = mAm.mProcessStats.getMemFactorLocked();
            long now = SystemClock.uptimeMillis();
            r.tracker.setExecuting(false, memFactor, now);
            r.tracker.setBound(false, memFactor, now);
<<<<<<< HEAD
=======
            r.tracker.setStarted(false, memFactor, now);
>>>>>>> bac61807
        }
        serviceDoneExecutingLocked(r, true, true);
    }

    private void serviceDoneExecutingLocked(ServiceRecord r, boolean inDestroying,
            boolean finishing) {
        if (DEBUG_SERVICE) Slog.v(TAG, "<<< DONE EXECUTING " + r
                + ": nesting=" + r.executeNesting
                + ", inDestroying=" + inDestroying + ", app=" + r.app);
        else if (DEBUG_SERVICE_EXECUTING) Slog.v(TAG, "<<< DONE EXECUTING " + r.shortName);
        r.executeNesting--;
        if (r.executeNesting <= 0) {
            if (r.app != null) {
                if (DEBUG_SERVICE) Slog.v(TAG,
                        "Nesting at 0 of " + r.shortName);
                r.app.execServicesFg = false;
                r.app.executingServices.remove(r);
                if (r.app.executingServices.size() == 0) {
                    if (DEBUG_SERVICE || DEBUG_SERVICE_EXECUTING) Slog.v(TAG,
                            "No more executingServices of " + r.shortName);
                    mAm.mHandler.removeMessages(ActivityManagerService.SERVICE_TIMEOUT_MSG, r.app);
                } else if (r.executeFg) {
                    // Need to re-evaluate whether the app still needs to be in the foreground.
                    for (int i=r.app.executingServices.size()-1; i>=0; i--) {
                        if (r.app.executingServices.valueAt(i).executeFg) {
                            r.app.execServicesFg = true;
                            break;
                        }
                    }
                }
                if (inDestroying) {
                    if (DEBUG_SERVICE) Slog.v(TAG,
                            "doneExecuting remove destroying " + r);
                    mDestroyingServices.remove(r);
                    r.bindings.clear();
                }
                mAm.updateOomAdjLocked(r.app);
            }
            r.executeFg = false;
            if (r.tracker != null) {
                r.tracker.setExecuting(false, mAm.mProcessStats.getMemFactorLocked(),
                        SystemClock.uptimeMillis());
                if (finishing) {
                    r.tracker.clearCurrentOwner(r, false);
                    r.tracker = null;
                }
<<<<<<< HEAD
=======
            }
            if (finishing) {
                if (r.app != null) {
                    r.app.services.remove(r);
                }
                r.app = null;
>>>>>>> bac61807
            }
        }
    }

    boolean attachApplicationLocked(ProcessRecord proc, String processName) throws Exception {
        boolean didSomething = false;
        // Collect any services that are waiting for this process to come up.
        if (mPendingServices.size() > 0) {
            ServiceRecord sr = null;
            try {
                for (int i=0; i<mPendingServices.size(); i++) {
                    sr = mPendingServices.get(i);
                    if (proc != sr.isolatedProc && (proc.uid != sr.appInfo.uid
                            || !processName.equals(sr.processName))) {
                        continue;
                    }

                    mPendingServices.remove(i);
                    i--;
                    proc.addPackage(sr.appInfo.packageName, mAm.mProcessStats);
                    realStartServiceLocked(sr, proc, sr.createdFromFg);
                    didSomething = true;
                }
            } catch (Exception e) {
                Slog.w(TAG, "Exception in new application when starting service "
                        + sr.shortName, e);
                throw e;
            }
        }
        // Also, if there are any services that are waiting to restart and
        // would run in this process, now is a good time to start them.  It would
        // be weird to bring up the process but arbitrarily not let the services
        // run at this point just because their restart time hasn't come up.
        if (mRestartingServices.size() > 0) {
            ServiceRecord sr = null;
            for (int i=0; i<mRestartingServices.size(); i++) {
                sr = mRestartingServices.get(i);
                if (proc != sr.isolatedProc && (proc.uid != sr.appInfo.uid
                        || !processName.equals(sr.processName))) {
                    continue;
                }
                mAm.mHandler.removeCallbacks(sr.restarter);
                mAm.mHandler.post(sr.restarter);
            }
        }
        return didSomething;
    }

    void processStartTimedOutLocked(ProcessRecord proc) {
        for (int i=0; i<mPendingServices.size(); i++) {
            ServiceRecord sr = mPendingServices.get(i);
            if ((proc.uid == sr.appInfo.uid
                    && proc.processName.equals(sr.processName))
                    || sr.isolatedProc == proc) {
                Slog.w(TAG, "Forcing bringing down service: " + sr);
                sr.isolatedProc = null;
                mPendingServices.remove(i);
                i--;
                bringDownServiceLocked(sr);
            }
        }
    }

    private boolean collectForceStopServicesLocked(String name, int userId,
            boolean evenPersistent, boolean doit,
            ArrayMap<ComponentName, ServiceRecord> services,
            ArrayList<ServiceRecord> result) {
        boolean didSomething = false;
        for (int i=0; i<services.size(); i++) {
            ServiceRecord service = services.valueAt(i);
            if ((name == null || service.packageName.equals(name))
                    && (service.app == null || evenPersistent || !service.app.persistent)) {
                if (!doit) {
                    return true;
                }
                didSomething = true;
                Slog.i(TAG, "  Force stopping service " + service);
                if (service.app != null) {
                    service.app.removed = true;
                    service.app.services.remove(service);
                }
                service.app = null;
                service.isolatedProc = null;
                result.add(service);
            }
        }
        return didSomething;
    }

    boolean forceStopLocked(String name, int userId, boolean evenPersistent, boolean doit) {
        boolean didSomething = false;
        ArrayList<ServiceRecord> services = new ArrayList<ServiceRecord>();
        if (userId == UserHandle.USER_ALL) {
            for (int i=0; i<mServiceMap.size(); i++) {
                didSomething |= collectForceStopServicesLocked(name, userId, evenPersistent,
                        doit, mServiceMap.valueAt(i).mServicesByName, services);
                if (!doit && didSomething) {
                    return true;
                }
            }
        } else {
            ServiceMap smap = mServiceMap.get(userId);
            if (smap != null) {
                ArrayMap<ComponentName, ServiceRecord> items = smap.mServicesByName;
                didSomething = collectForceStopServicesLocked(name, userId, evenPersistent,
                        doit, items, services);
            }
        }

        int N = services.size();
        for (int i=0; i<N; i++) {
            bringDownServiceLocked(services.get(i));
        }
        return didSomething;
    }

    void cleanUpRemovedTaskLocked(TaskRecord tr, ComponentName component, Intent baseIntent) {
        ArrayList<ServiceRecord> services = new ArrayList<ServiceRecord>();
        ArrayMap<ComponentName, ServiceRecord> alls = getServices(tr.userId);
        for (int i=0; i<alls.size(); i++) {
            ServiceRecord sr = alls.valueAt(i);
            if (sr.packageName.equals(component.getPackageName())) {
                services.add(sr);
            }
        }

        // Take care of any running services associated with the app.
        for (int i=0; i<services.size(); i++) {
            ServiceRecord sr = services.get(i);
            if (sr.startRequested) {
                if ((sr.serviceInfo.flags&ServiceInfo.FLAG_STOP_WITH_TASK) != 0) {
                    Slog.i(TAG, "Stopping service " + sr.shortName + ": remove task");
                    stopServiceLocked(sr);
                } else {
                    sr.pendingStarts.add(new ServiceRecord.StartItem(sr, true,
                            sr.makeNextStartId(), baseIntent, null));
                    if (sr.app != null && sr.app.thread != null) {
                        // We always run in the foreground, since this is called as
                        // part of the "remove task" UI operation.
                        sendServiceArgsLocked(sr, true, false);
                    }
                }
            }
        }
    }

    final void killServicesLocked(ProcessRecord app, boolean allowRestart) {
        // Report disconnected services.
        if (false) {
            // XXX we are letting the client link to the service for
            // death notifications.
            if (app.services.size() > 0) {
                Iterator<ServiceRecord> it = app.services.iterator();
                while (it.hasNext()) {
                    ServiceRecord r = it.next();
                    for (int conni=r.connections.size()-1; conni>=0; conni--) {
                        ArrayList<ConnectionRecord> cl = r.connections.valueAt(conni);
                        for (int i=0; i<cl.size(); i++) {
                            ConnectionRecord c = cl.get(i);
                            if (c.binding.client != app) {
                                try {
                                    //c.conn.connected(r.className, null);
                                } catch (Exception e) {
                                    // todo: this should be asynchronous!
                                    Slog.w(TAG, "Exception thrown disconnected servce "
                                          + r.shortName
                                          + " from app " + app.processName, e);
                                }
                            }
                        }
                    }
                }
            }
        }

<<<<<<< HEAD
        // Clean up any connections this application has to other services.
        for (int i=app.connections.size()-1; i>=0; i--) {
            ConnectionRecord r = app.connections.valueAt(i);
            removeConnectionLocked(r, app, null);
=======
        // First clear app state from services.
        for (int i=app.services.size()-1; i>=0; i--) {
            ServiceRecord sr = app.services.valueAt(i);
            synchronized (sr.stats.getBatteryStats()) {
                sr.stats.stopLaunchedLocked();
            }
            if (sr.app != null) {
                sr.app.services.remove(sr);
            }
            sr.app = null;
            sr.isolatedProc = null;
            sr.executeNesting = 0;
            sr.forceClearTracker();
            if (mDestroyingServices.remove(sr)) {
                if (DEBUG_SERVICE) Slog.v(TAG, "killServices remove destroying " + sr);
            }

            final int numClients = sr.bindings.size();
            for (int bindingi=numClients-1; bindingi>=0; bindingi--) {
                IntentBindRecord b = sr.bindings.valueAt(bindingi);
                if (DEBUG_SERVICE) Slog.v(TAG, "Killing binding " + b
                        + ": shouldUnbind=" + b.hasBound);
                b.binder = null;
                b.requested = b.received = b.hasBound = false;
            }
>>>>>>> bac61807
        }

        // Clean up any connections this application has to other services.
        for (int i=app.connections.size()-1; i>=0; i--) {
            ConnectionRecord r = app.connections.valueAt(i);
            removeConnectionLocked(r, app, null);
        }
        app.connections.clear();

<<<<<<< HEAD
        for (int i=app.services.size()-1; i>=0; i--) {
            // Any services running in the application need to be placed
            // back in the pending list.
            ServiceRecord sr = app.services.valueAt(i);
            synchronized (sr.stats.getBatteryStats()) {
                sr.stats.stopLaunchedLocked();
            }
            sr.app = null;
            sr.isolatedProc = null;
            sr.executeNesting = 0;
            sr.forceClearTracker();
            if (mDestroyingServices.remove(sr)) {
                if (DEBUG_SERVICE) Slog.v(TAG, "killServices remove destroying " + sr);
            }

            final int numClients = sr.bindings.size();
            for (int bindingi=numClients-1; bindingi>=0; bindingi--) {
                IntentBindRecord b = sr.bindings.valueAt(bindingi);
                if (DEBUG_SERVICE) Slog.v(TAG, "Killing binding " + b
                        + ": shouldUnbind=" + b.hasBound);
                b.binder = null;
                b.requested = b.received = b.hasBound = false;
            }

            if (sr.crashCount >= 2 && (sr.serviceInfo.applicationInfo.flags
=======
        ServiceMap smap = getServiceMap(app.userId);

        // Now do remaining service cleanup.
        for (int i=app.services.size()-1; i>=0; i--) {
            ServiceRecord sr = app.services.valueAt(i);
            // Sanity check: if the service listed for the app is not one
            // we actually are maintaining, drop it.
            if (smap.mServicesByName.get(sr.name) != sr) {
                ServiceRecord cur = smap.mServicesByName.get(sr.name);
                Slog.wtf(TAG, "Service " + sr + " in process " + app
                        + " not same as in map: " + cur);
                app.services.removeAt(i);
                continue;
            }

            // Any services running in the application may need to be placed
            // back in the pending list.
            if (allowRestart && sr.crashCount >= 2 && (sr.serviceInfo.applicationInfo.flags
>>>>>>> bac61807
                    &ApplicationInfo.FLAG_PERSISTENT) == 0) {
                Slog.w(TAG, "Service crashed " + sr.crashCount
                        + " times, stopping: " + sr);
                EventLog.writeEvent(EventLogTags.AM_SERVICE_CRASHED_TOO_MUCH,
                        sr.userId, sr.crashCount, sr.shortName, app.pid);
                bringDownServiceLocked(sr);
            } else if (!allowRestart) {
                bringDownServiceLocked(sr);
            } else {
                boolean canceled = scheduleServiceRestartLocked(sr, true);

                // Should the service remain running?  Note that in the
                // extreme case of so many attempts to deliver a command
                // that it failed we also will stop it here.
                if (sr.startRequested && (sr.stopIfKilled || canceled)) {
                    if (sr.pendingStarts.size() == 0) {
                        sr.startRequested = false;
                        if (sr.tracker != null) {
                            sr.tracker.setStarted(false, mAm.mProcessStats.getMemFactorLocked(),
                                    SystemClock.uptimeMillis());
                        }
                        if (!sr.hasAutoCreateConnections()) {
                            // Whoops, no reason to restart!
                            bringDownServiceLocked(sr);
                        }
                    }
                }
            }
        }
<<<<<<< HEAD

        if (!allowRestart) {
            app.services.clear();
=======

        if (!allowRestart) {
            app.services.clear();

            // Make sure there are no more restarting services for this process.
            for (int i=mRestartingServices.size()-1; i>=0; i--) {
                ServiceRecord r = mRestartingServices.get(i);
                if (r.processName.equals(app.processName) &&
                        r.serviceInfo.applicationInfo.uid == app.info.uid) {
                    mRestartingServices.remove(i);
                    clearRestartingIfNeededLocked(r);
                }
            }
            for (int i=mPendingServices.size()-1; i>=0; i--) {
                ServiceRecord r = mPendingServices.get(i);
                if (r.processName.equals(app.processName) &&
                        r.serviceInfo.applicationInfo.uid == app.info.uid) {
                    mPendingServices.remove(i);
                }
            }
>>>>>>> bac61807
        }

        // Make sure we have no more records on the stopping list.
        int i = mDestroyingServices.size();
        while (i > 0) {
            i--;
            ServiceRecord sr = mDestroyingServices.get(i);
            if (sr.app == app) {
                sr.forceClearTracker();
                mDestroyingServices.remove(i);
                if (DEBUG_SERVICE) Slog.v(TAG, "killServices remove destroying " + sr);
            }
        }

        app.executingServices.clear();
    }

    ActivityManager.RunningServiceInfo makeRunningServiceInfoLocked(ServiceRecord r) {
        ActivityManager.RunningServiceInfo info =
            new ActivityManager.RunningServiceInfo();
        info.service = r.name;
        if (r.app != null) {
            info.pid = r.app.pid;
        }
        info.uid = r.appInfo.uid;
        info.process = r.processName;
        info.foreground = r.isForeground;
        info.activeSince = r.createTime;
        info.started = r.startRequested;
        info.clientCount = r.connections.size();
        info.crashCount = r.crashCount;
        info.lastActivityTime = r.lastActivity;
        if (r.isForeground) {
            info.flags |= ActivityManager.RunningServiceInfo.FLAG_FOREGROUND;
        }
        if (r.startRequested) {
            info.flags |= ActivityManager.RunningServiceInfo.FLAG_STARTED;
        }
        if (r.app != null && r.app.pid == ActivityManagerService.MY_PID) {
            info.flags |= ActivityManager.RunningServiceInfo.FLAG_SYSTEM_PROCESS;
        }
        if (r.app != null && r.app.persistent) {
            info.flags |= ActivityManager.RunningServiceInfo.FLAG_PERSISTENT_PROCESS;
        }

        for (int conni=r.connections.size()-1; conni>=0; conni--) {
            ArrayList<ConnectionRecord> connl = r.connections.valueAt(conni);
            for (int i=0; i<connl.size(); i++) {
                ConnectionRecord conn = connl.get(i);
                if (conn.clientLabel != 0) {
                    info.clientPackage = conn.binding.client.info.packageName;
                    info.clientLabel = conn.clientLabel;
                    return info;
                }
            }
        }
        return info;
    }

    List<ActivityManager.RunningServiceInfo> getRunningServiceInfoLocked(int maxNum,
            int flags) {
        ArrayList<ActivityManager.RunningServiceInfo> res
                = new ArrayList<ActivityManager.RunningServiceInfo>();

        final int uid = Binder.getCallingUid();
        final long ident = Binder.clearCallingIdentity();
        try {
            if (ActivityManager.checkUidPermission(
                    android.Manifest.permission.INTERACT_ACROSS_USERS_FULL,
                    uid) == PackageManager.PERMISSION_GRANTED) {
                int[] users = mAm.getUsersLocked();
                for (int ui=0; ui<users.length && res.size() < maxNum; ui++) {
                    ArrayMap<ComponentName, ServiceRecord> alls = getServices(users[ui]);
                    for (int i=0; i<alls.size() && res.size() < maxNum; i++) {
                        ServiceRecord sr = alls.valueAt(i);
                        res.add(makeRunningServiceInfoLocked(sr));
                    }
                }

                for (int i=0; i<mRestartingServices.size() && res.size() < maxNum; i++) {
                    ServiceRecord r = mRestartingServices.get(i);
                    ActivityManager.RunningServiceInfo info =
                            makeRunningServiceInfoLocked(r);
                    info.restarting = r.nextRestartTime;
                    res.add(info);
                }
            } else {
                int userId = UserHandle.getUserId(uid);
                ArrayMap<ComponentName, ServiceRecord> alls = getServices(userId);
                for (int i=0; i<alls.size() && res.size() < maxNum; i++) {
                    ServiceRecord sr = alls.valueAt(i);
                    res.add(makeRunningServiceInfoLocked(sr));
                }

                for (int i=0; i<mRestartingServices.size() && res.size() < maxNum; i++) {
                    ServiceRecord r = mRestartingServices.get(i);
                    if (r.userId == userId) {
                        ActivityManager.RunningServiceInfo info =
                                makeRunningServiceInfoLocked(r);
                        info.restarting = r.nextRestartTime;
                        res.add(info);
                    }
                }
            }
        } finally {
            Binder.restoreCallingIdentity(ident);
        }

        return res;
    }

    public PendingIntent getRunningServiceControlPanelLocked(ComponentName name) {
        int userId = UserHandle.getUserId(Binder.getCallingUid());
        ServiceRecord r = getServiceByName(name, userId);
        if (r != null) {
            for (int conni=r.connections.size()-1; conni>=0; conni--) {
                ArrayList<ConnectionRecord> conn = r.connections.valueAt(conni);
                for (int i=0; i<conn.size(); i++) {
                    if (conn.get(i).clientIntent != null) {
                        return conn.get(i).clientIntent;
                    }
                }
            }
        }
        return null;
    }

    void serviceTimeout(ProcessRecord proc) {
        String anrMessage = null;

        synchronized(this) {
            if (proc.executingServices.size() == 0 || proc.thread == null) {
                return;
            }
            long maxTime = SystemClock.uptimeMillis() -
                    (proc.execServicesFg ? SERVICE_TIMEOUT : SERVICE_BACKGROUND_TIMEOUT);
            ServiceRecord timeout = null;
            long nextTime = 0;
            for (int i=proc.executingServices.size()-1; i>=0; i--) {
                ServiceRecord sr = proc.executingServices.valueAt(i);
                if (sr.executingStart < maxTime) {
                    timeout = sr;
                    break;
                }
                if (sr.executingStart > nextTime) {
                    nextTime = sr.executingStart;
                }
            }
            if (timeout != null && mAm.mLruProcesses.contains(proc)) {
                Slog.w(TAG, "Timeout executing service: " + timeout);
                anrMessage = "Executing service " + timeout.shortName;
            } else {
                Message msg = mAm.mHandler.obtainMessage(
                        ActivityManagerService.SERVICE_TIMEOUT_MSG);
                msg.obj = proc;
                mAm.mHandler.sendMessageAtTime(msg, proc.execServicesFg
                        ? (nextTime+SERVICE_TIMEOUT) : (nextTime + SERVICE_BACKGROUND_TIMEOUT));
            }
        }

        if (anrMessage != null) {
            mAm.appNotResponding(proc, null, null, false, anrMessage);
        }
    }

    void scheduleServiceTimeoutLocked(ProcessRecord proc) {
        if (proc.executingServices.size() == 0 || proc.thread == null) {
            return;
        }
        long now = SystemClock.uptimeMillis();
        Message msg = mAm.mHandler.obtainMessage(
                ActivityManagerService.SERVICE_TIMEOUT_MSG);
        msg.obj = proc;
        mAm.mHandler.sendMessageAtTime(msg,
                proc.execServicesFg ? (now+SERVICE_TIMEOUT) : (now+ SERVICE_BACKGROUND_TIMEOUT));
    }

    /**
     * Prints a list of ServiceRecords (dumpsys activity services)
     */
    void dumpServicesLocked(FileDescriptor fd, PrintWriter pw, String[] args,
            int opti, boolean dumpAll, boolean dumpClient, String dumpPackage) {
        boolean needSep = false;
        boolean printedAnything = false;

        ItemMatcher matcher = new ItemMatcher();
        matcher.build(args, opti);

        pw.println("ACTIVITY MANAGER SERVICES (dumpsys activity services)");
        try {
            int[] users = mAm.getUsersLocked();
            for (int user : users) {
                ServiceMap smap = getServiceMap(user);
                boolean printed = false;
                if (smap.mServicesByName.size() > 0) {
                    long nowReal = SystemClock.elapsedRealtime();
                    needSep = false;
                    for (int si=0; si<smap.mServicesByName.size(); si++) {
                        ServiceRecord r = smap.mServicesByName.valueAt(si);
                        if (!matcher.match(r, r.name)) {
                            continue;
                        }
                        if (dumpPackage != null && !dumpPackage.equals(r.appInfo.packageName)) {
                            continue;
                        }
                        if (!printed) {
                            if (printedAnything) {
                                pw.println();
                            }
                            pw.println("  User " + user + " active services:");
                            printed = true;
                        }
                        printedAnything = true;
                        if (needSep) {
                            pw.println();
                        }
                        pw.print("  * ");
                        pw.println(r);
                        if (dumpAll) {
                            r.dump(pw, "    ");
                            needSep = true;
                        } else {
                            pw.print("    app=");
                            pw.println(r.app);
                            pw.print("    created=");
                            TimeUtils.formatDuration(r.createTime, nowReal, pw);
                            pw.print(" started=");
                            pw.print(r.startRequested);
                            pw.print(" connections=");
                            pw.println(r.connections.size());
                            if (r.connections.size() > 0) {
                                pw.println("    Connections:");
                                for (int conni=0; conni<r.connections.size(); conni++) {
                                    ArrayList<ConnectionRecord> clist = r.connections.valueAt(conni);
                                    for (int i = 0; i < clist.size(); i++) {
                                        ConnectionRecord conn = clist.get(i);
                                        pw.print("      ");
                                        pw.print(conn.binding.intent.intent.getIntent()
                                                .toShortString(false, false, false, false));
                                        pw.print(" -> ");
                                        ProcessRecord proc = conn.binding.client;
                                        pw.println(proc != null ? proc.toShortString() : "null");
                                    }
                                }
                            }
                        }
                        if (dumpClient && r.app != null && r.app.thread != null) {
                            pw.println("    Client:");
                            pw.flush();
                            try {
                                TransferPipe tp = new TransferPipe();
                                try {
                                    r.app.thread.dumpService(tp.getWriteFd().getFileDescriptor(),
                                            r, args);
                                    tp.setBufferPrefix("      ");
                                    // Short timeout, since blocking here can
                                    // deadlock with the application.
                                    tp.go(fd, 2000);
                                } finally {
                                    tp.kill();
                                }
                            } catch (IOException e) {
                                pw.println("      Failure while dumping the service: " + e);
                            } catch (RemoteException e) {
                                pw.println("      Got a RemoteException while dumping the service");
                            }
                            needSep = true;
                        }
                    }
                    needSep |= printed;
                }
                printed = false;
                for (int si=0, SN=smap.mDelayedStartList.size(); si<SN; si++) {
                    ServiceRecord r = smap.mDelayedStartList.get(si);
                    if (!matcher.match(r, r.name)) {
                        continue;
                    }
                    if (dumpPackage != null && !dumpPackage.equals(r.appInfo.packageName)) {
                        continue;
                    }
                    if (!printed) {
                        if (printedAnything) {
                            pw.println();
                        }
                        pw.println("  User " + user + " delayed start services:");
                        printed = true;
                    }
                    printedAnything = true;
                    pw.print("  * Delayed start "); pw.println(r);
                }
                printed = false;
                for (int si=0, SN=smap.mStartingBackground.size(); si<SN; si++) {
                    ServiceRecord r = smap.mStartingBackground.get(si);
                    if (!matcher.match(r, r.name)) {
                        continue;
                    }
                    if (dumpPackage != null && !dumpPackage.equals(r.appInfo.packageName)) {
                        continue;
                    }
                    if (!printed) {
                        if (printedAnything) {
                            pw.println();
                        }
                        pw.println("  User " + user + " starting in background:");
                        printed = true;
                    }
                    printedAnything = true;
                    pw.print("  * Starting bg "); pw.println(r);
                }
            }
        } catch (Exception e) {
            Slog.w(TAG, "Exception in dumpServicesLocked", e);
        }

        if (mPendingServices.size() > 0) {
            boolean printed = false;
            for (int i=0; i<mPendingServices.size(); i++) {
                ServiceRecord r = mPendingServices.get(i);
                if (!matcher.match(r, r.name)) {
                    continue;
                }
                if (dumpPackage != null && !dumpPackage.equals(r.appInfo.packageName)) {
                    continue;
                }
                printedAnything = true;
                if (!printed) {
                    if (needSep) pw.println();
                    needSep = true;
                    pw.println("  Pending services:");
                    printed = true;
                }
                pw.print("  * Pending "); pw.println(r);
                r.dump(pw, "    ");
            }
            needSep = true;
        }

        if (mRestartingServices.size() > 0) {
            boolean printed = false;
            for (int i=0; i<mRestartingServices.size(); i++) {
                ServiceRecord r = mRestartingServices.get(i);
                if (!matcher.match(r, r.name)) {
                    continue;
                }
                if (dumpPackage != null && !dumpPackage.equals(r.appInfo.packageName)) {
                    continue;
                }
                printedAnything = true;
                if (!printed) {
                    if (needSep) pw.println();
                    needSep = true;
                    pw.println("  Restarting services:");
                    printed = true;
                }
                pw.print("  * Restarting "); pw.println(r);
                r.dump(pw, "    ");
            }
            needSep = true;
        }

        if (mDestroyingServices.size() > 0) {
            boolean printed = false;
            for (int i=0; i< mDestroyingServices.size(); i++) {
                ServiceRecord r = mDestroyingServices.get(i);
                if (!matcher.match(r, r.name)) {
                    continue;
                }
                if (dumpPackage != null && !dumpPackage.equals(r.appInfo.packageName)) {
                    continue;
                }
                printedAnything = true;
                if (!printed) {
                    if (needSep) pw.println();
                    needSep = true;
                    pw.println("  Destroying services:");
                    printed = true;
                }
                pw.print("  * Destroy "); pw.println(r);
                r.dump(pw, "    ");
            }
            needSep = true;
        }

        if (dumpAll) {
            boolean printed = false;
            for (int ic=0; ic<mServiceConnections.size(); ic++) {
                ArrayList<ConnectionRecord> r = mServiceConnections.valueAt(ic);
                for (int i=0; i<r.size(); i++) {
                    ConnectionRecord cr = r.get(i);
                    if (!matcher.match(cr.binding.service, cr.binding.service.name)) {
                        continue;
<<<<<<< HEAD
                    }
                    if (dumpPackage != null && (cr.binding.client == null
                            || !dumpPackage.equals(cr.binding.client.info.packageName))) {
                        continue;
                    }
=======
                    }
                    if (dumpPackage != null && (cr.binding.client == null
                            || !dumpPackage.equals(cr.binding.client.info.packageName))) {
                        continue;
                    }
>>>>>>> bac61807
                    printedAnything = true;
                    if (!printed) {
                        if (needSep) pw.println();
                        needSep = true;
                        pw.println("  Connection bindings to services:");
                        printed = true;
                    }
                    pw.print("  * "); pw.println(cr);
                    cr.dump(pw, "    ");
                }
            }
        }

        if (!printedAnything) {
            pw.println("  (nothing)");
        }
    }

    /**
     * There are three ways to call this:
     *  - no service specified: dump all the services
     *  - a flattened component name that matched an existing service was specified as the
     *    first arg: dump that one service
     *  - the first arg isn't the flattened component name of an existing service:
     *    dump all services whose component contains the first arg as a substring
     */
    protected boolean dumpService(FileDescriptor fd, PrintWriter pw, String name, String[] args,
            int opti, boolean dumpAll) {
        ArrayList<ServiceRecord> services = new ArrayList<ServiceRecord>();

        synchronized (this) {
            int[] users = mAm.getUsersLocked();
            if ("all".equals(name)) {
                for (int user : users) {
                    ServiceMap smap = mServiceMap.get(user);
                    if (smap == null) {
                        continue;
                    }
                    ArrayMap<ComponentName, ServiceRecord> alls = smap.mServicesByName;
                    for (int i=0; i<alls.size(); i++) {
                        ServiceRecord r1 = alls.valueAt(i);
                        services.add(r1);
                    }
                }
            } else {
                ComponentName componentName = name != null
                        ? ComponentName.unflattenFromString(name) : null;
                int objectId = 0;
                if (componentName == null) {
                    // Not a '/' separated full component name; maybe an object ID?
                    try {
                        objectId = Integer.parseInt(name, 16);
                        name = null;
                        componentName = null;
                    } catch (RuntimeException e) {
                    }
                }

                for (int user : users) {
                    ServiceMap smap = mServiceMap.get(user);
                    if (smap == null) {
                        continue;
                    }
                    ArrayMap<ComponentName, ServiceRecord> alls = smap.mServicesByName;
                    for (int i=0; i<alls.size(); i++) {
                        ServiceRecord r1 = alls.valueAt(i);
                        if (componentName != null) {
                            if (r1.name.equals(componentName)) {
                                services.add(r1);
                            }
                        } else if (name != null) {
                            if (r1.name.flattenToString().contains(name)) {
                                services.add(r1);
                            }
                        } else if (System.identityHashCode(r1) == objectId) {
                            services.add(r1);
                        }
                    }
                }
            }
        }

        if (services.size() <= 0) {
            return false;
        }

        boolean needSep = false;
        for (int i=0; i<services.size(); i++) {
            if (needSep) {
                pw.println();
            }
            needSep = true;
            dumpService("", fd, pw, services.get(i), args, dumpAll);
        }
        return true;
    }

    /**
     * Invokes IApplicationThread.dumpService() on the thread of the specified service if
     * there is a thread associated with the service.
     */
    private void dumpService(String prefix, FileDescriptor fd, PrintWriter pw,
            final ServiceRecord r, String[] args, boolean dumpAll) {
        String innerPrefix = prefix + "  ";
        synchronized (this) {
            pw.print(prefix); pw.print("SERVICE ");
                    pw.print(r.shortName); pw.print(" ");
                    pw.print(Integer.toHexString(System.identityHashCode(r)));
                    pw.print(" pid=");
                    if (r.app != null) pw.println(r.app.pid);
                    else pw.println("(not running)");
            if (dumpAll) {
                r.dump(pw, innerPrefix);
            }
        }
        if (r.app != null && r.app.thread != null) {
            pw.print(prefix); pw.println("  Client:");
            pw.flush();
            try {
                TransferPipe tp = new TransferPipe();
                try {
                    r.app.thread.dumpService(tp.getWriteFd().getFileDescriptor(), r, args);
                    tp.setBufferPrefix(prefix + "    ");
                    tp.go(fd);
                } finally {
                    tp.kill();
                }
            } catch (IOException e) {
                pw.println(prefix + "    Failure while dumping the service: " + e);
            } catch (RemoteException e) {
                pw.println(prefix + "    Got a RemoteException while dumping the service");
            }
        }
    }

}<|MERGE_RESOLUTION|>--- conflicted
+++ resolved
@@ -26,10 +26,7 @@
 
 import android.os.Handler;
 import android.os.Looper;
-<<<<<<< HEAD
-=======
 import android.os.SystemProperties;
->>>>>>> bac61807
 import android.util.ArrayMap;
 import com.android.internal.app.ProcessStats;
 import com.android.internal.os.BatteryStatsImpl;
@@ -243,16 +240,12 @@
 
     public ActiveServices(ActivityManagerService service) {
         mAm = service;
-<<<<<<< HEAD
-        mMaxStartingBackground = ActivityManager.isLowRamDeviceStatic() ? 1 : 3;
-=======
         int maxBg = 0;
         try {
             maxBg = Integer.parseInt(SystemProperties.get("ro.config.max_starting_bg", "0"));
         } catch(RuntimeException e) {
         }
         mMaxStartingBackground = maxBg > 0 ? maxBg : ActivityManager.isLowRamDeviceStatic() ? 1 : 3;
->>>>>>> bac61807
     }
 
     ServiceRecord getServiceByName(ComponentName name, int callingUser) {
@@ -577,11 +570,7 @@
                     if (r.isForeground) {
                         r.isForeground = false;
                         if (r.app != null) {
-<<<<<<< HEAD
-                            mAm.updateLruProcessLocked(r.app, false, false);
-=======
                             mAm.updateLruProcessLocked(r.app, false, null);
->>>>>>> bac61807
                             updateServiceForegroundLocked(r.app, true);
                         }
                     }
@@ -1063,7 +1052,6 @@
             ProcessStats.ServiceState stracker = r.getTracker();
             if (stracker != null) {
                 stracker.setExecuting(true, mAm.mProcessStats.getMemFactorLocked(), now);
-<<<<<<< HEAD
             }
             if (r.app != null) {
                 r.app.executingServices.add(r);
@@ -1072,16 +1060,6 @@
                     scheduleServiceTimeoutLocked(r.app);
                 }
             }
-=======
-            }
-            if (r.app != null) {
-                r.app.executingServices.add(r);
-                r.app.execServicesFg |= fg;
-                if (r.app.executingServices.size() == 1) {
-                    scheduleServiceTimeoutLocked(r.app);
-                }
-            }
->>>>>>> bac61807
         } else if (r.app != null && fg && !r.app.execServicesFg) {
             r.app.execServicesFg = true;
             scheduleServiceTimeoutLocked(r.app);
@@ -1305,13 +1283,6 @@
             r.delayed = false;
         }
 
-        // Make sure this service is no longer considered delayed, we are starting it now.
-        if (r.delayed) {
-            if (DEBUG_DELAYED_STATS) Slog.v(TAG, "REM FR DELAY LIST (bring up): " + r);
-            getServiceMap(r.userId).mDelayedStartList.remove(r);
-            r.delayed = false;
-        }
-
         // Make sure that the user who owns this service is started.  If not,
         // we don't want to allow it to run.
         if (mAm.mStartedUsers.get(r.userId) == null) {
@@ -1420,12 +1391,8 @@
 
         app.services.add(r);
         bumpServiceExecutingLocked(r, execInFg, "create");
-<<<<<<< HEAD
-        mAm.updateLruProcessLocked(app, true, false);
-=======
         mAm.updateLruProcessLocked(app, false, null);
         mAm.updateOomAdjLocked();
->>>>>>> bac61807
 
         boolean created = false;
         try {
@@ -1731,8 +1698,6 @@
                     && b.intent.hasBound) {
                 try {
                     bumpServiceExecutingLocked(s, false, "unbind");
-<<<<<<< HEAD
-=======
                     if (b.client != s.app && (c.flags&Context.BIND_WAIVE_PRIORITY) == 0
                             && s.app.setProcState <= ActivityManager.PROCESS_STATE_RECEIVER) {
                         // If this service's process is not already in the cached list,
@@ -1740,7 +1705,6 @@
                         // it to go down there and we want it to start out near the top.
                         mAm.updateLruProcessLocked(s.app, false, null);
                     }
->>>>>>> bac61807
                     mAm.updateOomAdjLocked(s.app);
                     b.intent.hasBound = false;
                     // Assume the client doesn't want to know about a rebind;
@@ -1834,10 +1798,7 @@
             long now = SystemClock.uptimeMillis();
             r.tracker.setExecuting(false, memFactor, now);
             r.tracker.setBound(false, memFactor, now);
-<<<<<<< HEAD
-=======
             r.tracker.setStarted(false, memFactor, now);
->>>>>>> bac61807
         }
         serviceDoneExecutingLocked(r, true, true);
     }
@@ -1884,15 +1845,12 @@
                     r.tracker.clearCurrentOwner(r, false);
                     r.tracker = null;
                 }
-<<<<<<< HEAD
-=======
             }
             if (finishing) {
                 if (r.app != null) {
                     r.app.services.remove(r);
                 }
                 r.app = null;
->>>>>>> bac61807
             }
         }
     }
@@ -2068,12 +2026,6 @@
             }
         }
 
-<<<<<<< HEAD
-        // Clean up any connections this application has to other services.
-        for (int i=app.connections.size()-1; i>=0; i--) {
-            ConnectionRecord r = app.connections.valueAt(i);
-            removeConnectionLocked(r, app, null);
-=======
         // First clear app state from services.
         for (int i=app.services.size()-1; i>=0; i--) {
             ServiceRecord sr = app.services.valueAt(i);
@@ -2099,7 +2051,6 @@
                 b.binder = null;
                 b.requested = b.received = b.hasBound = false;
             }
->>>>>>> bac61807
         }
 
         // Clean up any connections this application has to other services.
@@ -2109,33 +2060,6 @@
         }
         app.connections.clear();
 
-<<<<<<< HEAD
-        for (int i=app.services.size()-1; i>=0; i--) {
-            // Any services running in the application need to be placed
-            // back in the pending list.
-            ServiceRecord sr = app.services.valueAt(i);
-            synchronized (sr.stats.getBatteryStats()) {
-                sr.stats.stopLaunchedLocked();
-            }
-            sr.app = null;
-            sr.isolatedProc = null;
-            sr.executeNesting = 0;
-            sr.forceClearTracker();
-            if (mDestroyingServices.remove(sr)) {
-                if (DEBUG_SERVICE) Slog.v(TAG, "killServices remove destroying " + sr);
-            }
-
-            final int numClients = sr.bindings.size();
-            for (int bindingi=numClients-1; bindingi>=0; bindingi--) {
-                IntentBindRecord b = sr.bindings.valueAt(bindingi);
-                if (DEBUG_SERVICE) Slog.v(TAG, "Killing binding " + b
-                        + ": shouldUnbind=" + b.hasBound);
-                b.binder = null;
-                b.requested = b.received = b.hasBound = false;
-            }
-
-            if (sr.crashCount >= 2 && (sr.serviceInfo.applicationInfo.flags
-=======
         ServiceMap smap = getServiceMap(app.userId);
 
         // Now do remaining service cleanup.
@@ -2154,7 +2078,6 @@
             // Any services running in the application may need to be placed
             // back in the pending list.
             if (allowRestart && sr.crashCount >= 2 && (sr.serviceInfo.applicationInfo.flags
->>>>>>> bac61807
                     &ApplicationInfo.FLAG_PERSISTENT) == 0) {
                 Slog.w(TAG, "Service crashed " + sr.crashCount
                         + " times, stopping: " + sr);
@@ -2184,11 +2107,6 @@
                 }
             }
         }
-<<<<<<< HEAD
-
-        if (!allowRestart) {
-            app.services.clear();
-=======
 
         if (!allowRestart) {
             app.services.clear();
@@ -2209,7 +2127,6 @@
                     mPendingServices.remove(i);
                 }
             }
->>>>>>> bac61807
         }
 
         // Make sure we have no more records on the stopping list.
@@ -2601,19 +2518,11 @@
                     ConnectionRecord cr = r.get(i);
                     if (!matcher.match(cr.binding.service, cr.binding.service.name)) {
                         continue;
-<<<<<<< HEAD
                     }
                     if (dumpPackage != null && (cr.binding.client == null
                             || !dumpPackage.equals(cr.binding.client.info.packageName))) {
                         continue;
                     }
-=======
-                    }
-                    if (dumpPackage != null && (cr.binding.client == null
-                            || !dumpPackage.equals(cr.binding.client.info.packageName))) {
-                        continue;
-                    }
->>>>>>> bac61807
                     printedAnything = true;
                     if (!printed) {
                         if (needSep) pw.println();
