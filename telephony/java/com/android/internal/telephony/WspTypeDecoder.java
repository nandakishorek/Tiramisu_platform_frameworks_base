--- conflicted
+++ resolved
@@ -31,39 +31,11 @@
     public static final int PDU_TYPE_PUSH = 0x06;
     public static final int PDU_TYPE_CONFIRMED_PUSH = 0x07;
 
-<<<<<<< HEAD
     private final static HashMap<Integer, String> WELL_KNOWN_MIME_TYPES =
             new HashMap<Integer, String>();
 
     private final static HashMap<Integer, String> WELL_KNOWN_PARAMETERS =
             new HashMap<Integer, String>();
-=======
-    // TODO we should have mapping between those binary code and mime type string.
-    //  see http://www.openmobilealliance.org/tech/omna/omna-wsp-content-type.aspx
-
-    public static final int CONTENT_TYPE_B_DRM_RIGHTS_XML = 0x4a;
-    public static final int CONTENT_TYPE_B_DRM_RIGHTS_WBXML = 0x4b;
-    public static final int CONTENT_TYPE_B_PUSH_SI = 0x2e;
-    public static final int CONTENT_TYPE_B_PUSH_SL = 0x30;
-    public static final int CONTENT_TYPE_B_PUSH_CO = 0x32;
-    public static final int CONTENT_TYPE_B_MMS = 0x3e;
-    public static final int CONTENT_TYPE_B_VND_DOCOMO_PF = 0x0310;
-    public static final int CONTENT_TYPE_B_SUPL_INIT = 0x312;
-    public static final int CONTENT_TYPE_B_PUSH_SYNCML_NOTI = 0x44;
-
-    public static final String CONTENT_MIME_TYPE_B_DRM_RIGHTS_XML =
-            "application/vnd.oma.drm.rights+xml";
-    public static final String CONTENT_MIME_TYPE_B_DRM_RIGHTS_WBXML =
-            "application/vnd.oma.drm.rights+wbxml";
-    public static final String CONTENT_MIME_TYPE_B_PUSH_SI = "application/vnd.wap.sic";
-    public static final String CONTENT_MIME_TYPE_B_PUSH_SL = "application/vnd.wap.slc";
-    public static final String CONTENT_MIME_TYPE_B_PUSH_CO = "application/vnd.wap.coc";
-    public static final String CONTENT_MIME_TYPE_B_MMS = "application/vnd.wap.mms-message";
-    public static final String CONTENT_MIME_TYPE_B_VND_DOCOMO_PF = "application/vnd.docomo.pf";
-    public static final String CONTENT_MIME_TYPE_B_SUPL_INIT = "application/vnd.omaloc-supl-init";
-    public static final String CONTENT_MIME_TYPE_B_PUSH_SYNCML_NOTI =
-            "application/vnd.syncml.notification";
->>>>>>> d027329c
 
     public static final int PARAMETER_ID_X_WAP_APPLICATION_ID = 0x2f;
     private static final int Q_VALUE = 0x00;
@@ -220,12 +192,10 @@
         WELL_KNOWN_PARAMETERS.put(0x1D, "Path");
     }
 
-<<<<<<< HEAD
     public static final String CONTENT_TYPE_B_PUSH_CO = "application/vnd.wap.coc";
     public static final String CONTENT_TYPE_B_MMS = "application/vnd.wap.mms-message";
-
-=======
->>>>>>> d027329c
+    public static final String CONTENT_TYPE_B_PUSH_SYNCML_NOTI = "application/vnd.syncml.notification";
+
     byte[] wspData;
     int    dataLength;
     long   unsigned32bit;
