--- conflicted
+++ resolved
@@ -50,16 +50,15 @@
         String getDefaultUserAgent(Context context);
 
         /**
-<<<<<<< HEAD
          * Used for tests only.
          */
          void freeMemoryForTests();
-=======
+
+        /**
          * Implements the API method:
          * {@link android.webkit.WebView#setWebContentsDebuggingEnabled(boolean) }
          */
         void setWebContentsDebuggingEnabled(boolean enable);
->>>>>>> 1421827b
     }
 
     Statics getStatics();
